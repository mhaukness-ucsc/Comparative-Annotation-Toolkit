"""
Comparative Annotation Toolkit.
"""
import string
import random
import datetime
import collections
import itertools
import logging
import os
import shutil
import json
from collections import OrderedDict
from frozendict import frozendict
from configobj import ConfigObj

import luigi
import luigi.contrib.sqla
from luigi.util import requires
from toil.job import Job
import pandas as pd
from bx.intervals.cluster import ClusterTree

import tools.bio
import tools.fileOps
import tools.intervals
import tools.hal
import tools.misc
import tools.nameConversions
import tools.procOps
import tools.mathOps
import tools.psl
import tools.sqlInterface
import tools.sqlite
import tools.hintsDatabaseInterface
import tools.transcripts
from tools.luigiAddons import multiple_requires, IndexTarget
from align_transcripts import align_transcripts
from augustus import augustus
from augustus_cgp import augustus_cgp
from augustus_pb import augustus_pb
from chaining import chaining
from classify import classify
from consensus import generate_consensus, load_alt_names, load_hgm_vectors
from filter_transmap import filter_transmap
from hgm import hgm, parse_hgm_gtf
from transmap_classify import transmap_classify
from plots import generate_plots
from hints_db import hints_db
from parent_gene_assignment import assign_parents
from exceptions import *

logger = logging.getLogger('cat')


###
# Base tasks shared by pipeline tasks
###


class PipelineTask(luigi.Task):
    """
    Base class for all tasks in this pipeline. Has Parameters for all input parameters that will be inherited
    by all downstream tools.

    Provides useful methods for handling parameters being passed between modules.

    Note: significant here is not the same as significant in get_pipeline_args. Significant here is for the luigi
    scheduler to know which parameters define a unique task ID. This would come into play if multiple instances of this
    pipeline are being run on the same scheduler at once.
    """
    hal = luigi.Parameter()
    ref_genome = luigi.Parameter()
    config = luigi.Parameter()
    out_dir = luigi.Parameter(default='./cat_output')
    work_dir = luigi.Parameter(default='./cat_work')
    target_genomes = luigi.TupleParameter(default=None)
    annotate_ancestors = luigi.BoolParameter(default=False)
    binary_mode = luigi.ChoiceParameter(choices=["docker", "local"], default='docker',
                                        significant=False)
    # AugustusTM(R) parameters
    augustus = luigi.BoolParameter(default=False)
    augustus_species = luigi.Parameter(default='human', significant=False)
    tm_cfg = luigi.Parameter(default='augustus_cfgs/extrinsic.ETM1.cfg', significant=False)
    tmr_cfg = luigi.Parameter(default='augustus_cfgs/extrinsic.ETM2.cfg', significant=False)
    augustus_utr_off = luigi.BoolParameter(default=False, significant=False)
    # AugustusCGP parameters
    augustus_cgp = luigi.BoolParameter(default=False)
    cgp_param = luigi.Parameter(default=None, significant=False)
    augustus_cgp_cfg_template = luigi.Parameter(default='augustus_cfgs/cgp_extrinsic_template.cfg', significant=False)
    maf_chunksize = luigi.IntParameter(default=2500000, significant=False)
    maf_overlap = luigi.IntParameter(default=500000, significant=False)
    cgp_train_num_exons = luigi.IntParameter(default=5000, significant=False)
    # AugustusPB parameters
    augustus_pb = luigi.BoolParameter(default=False)
    pb_genome_chunksize = luigi.IntParameter(default=5000000, significant=False)
    pb_genome_overlap = luigi.IntParameter(default=500000, significant=False)
    pb_cfg = luigi.Parameter(default='augustus_cfgs/extrinsic.M.RM.PB.E.W.cfg', significant=False)
    # Hgm parameters
    hgm_cpu = luigi.IntParameter(default=4, significant=False)
    # assemblyHub parameters
    assembly_hub = luigi.BoolParameter(default=False)
    hub_email = luigi.Parameter(default='NoEmail', significant=False)
    # Paralogy detection options
    global_near_best = luigi.FloatParameter(default=0.15, significant=False)
    # consensus options
    intron_rnaseq_support = luigi.IntParameter(default=0, significant=False)
    exon_rnaseq_support = luigi.IntParameter(default=0, significant=False)
    intron_annot_support = luigi.IntParameter(default=0, significant=False)
    exon_annot_support = luigi.IntParameter(default=0, significant=False)
    original_intron_support = luigi.IntParameter(default=0, significant=False)
    denovo_num_introns = luigi.IntParameter(default=0, significant=False)
    denovo_splice_support = luigi.IntParameter(default=0, significant=False)
    denovo_exon_support = luigi.IntParameter(default=0, significant=False)
    require_pacbio_support = luigi.BoolParameter(default=False, significant=False)
    in_species_rna_support_only = luigi.BoolParameter(default=False, significant=True)
    rebuild_consensus = luigi.BoolParameter(default=False, significant=True)
    # Toil options
    batchSystem = luigi.Parameter(default='singleMachine', significant=False)
    maxCores = luigi.IntParameter(default=8, significant=False)
    parasolCommand = luigi.Parameter(default=None, significant=False)
    defaultMemory = luigi.Parameter(default='8G', significant=False)
    disableCaching = luigi.BoolParameter(default=False, significant=False)
    workDir = luigi.Parameter(default=None, significant=False)
    defaultDisk = luigi.Parameter(default='8G', significant=False)
    cleanWorkDir = luigi.Parameter(default='onSuccess', significant=False)
    provisioner = luigi.Parameter(default=None, significant=False)
    nodeTypes = luigi.Parameter(default=None, significant=False)
    maxNodes = luigi.Parameter(default=None, significant=False)
    minNode = luigi.Parameter(default=None, significant=False)
    metrices = luigi.Parameter(default=None, significant=False)
    zone = luigi.Parameter(default=None, significant=False)

    def __repr__(self):
        """override the repr to make logging cleaner"""
        if hasattr(self, 'genome'):
            return 'Task: {} for {}'.format(self.__class__.__name__, self.genome)
        elif hasattr(self, 'mode'):
            return 'Task: {} for {}'.format(self.__class__.__name__, self.mode)
        else:
            return 'Task: {}'.format(self.__class__.__name__)

    def get_pipeline_args(self):
        """returns a namespace of all of the arguments to the pipeline. Resolves the target genomes variable"""
        # We use this environment variable as a bit of global state,
        # to avoid threading this through in each of the hundreds of
        # command invocations.
        os.environ['CAT_BINARY_MODE'] = self.binary_mode

        args = tools.misc.PipelineNamespace()
        args.set('hal', os.path.abspath(self.hal), True)
        args.set('ref_genome', self.ref_genome, True)
        args.set('out_dir', os.path.abspath(self.out_dir), True)
        args.set('work_dir', os.path.abspath(self.work_dir), True)
        args.set('augustus', self.augustus, True)
        args.set('augustus_cgp', self.augustus_cgp, True)
        args.set('augustus_pb', self.augustus_pb, True)
        args.set('augustus_species', self.augustus_species, True)
        args.set('tm_cfg', os.path.abspath(self.tm_cfg), True)
        args.set('tmr_cfg', os.path.abspath(self.tmr_cfg), True)
        args.set('augustus_cgp', self.augustus_cgp, True)
        args.set('maf_chunksize', self.maf_chunksize, True)
        args.set('maf_overlap', self.maf_overlap, True)
        args.set('pb_genome_chunksize', self.pb_genome_chunksize, True)
        args.set('pb_genome_overlap', self.pb_genome_overlap, True)
        args.set('pb_cfg', os.path.abspath(self.pb_cfg), True)

        args.set('augustus_cgp_cfg_template', os.path.abspath(self.augustus_cgp_cfg_template), True)
        args.set('augustus_utr_off', self.augustus_utr_off, True)
        if self.cgp_param is not None:
            args.set('cgp_param', os.path.abspath(self.cgp_param), True)
        else:
            args.set('cgp_param', None, True)
        args.set('cgp_train_num_exons', self.cgp_train_num_exons, True)
        args.set('hgm_cpu', self.hgm_cpu, False)

        # user flags for paralog resolution
        args.set('global_near_best', self.global_near_best, True)
        
        # user specified flags for consensus finding
        args.set('intron_rnaseq_support', self.intron_rnaseq_support, False)
        args.set('exon_rnaseq_support', self.exon_rnaseq_support, False)
        args.set('intron_annot_support', self.intron_annot_support, False)
        args.set('exon_annot_support', self.exon_annot_support, False)
        args.set('original_intron_support', self.original_intron_support, False)
        args.set('denovo_num_introns', self.denovo_num_introns, False)
        args.set('denovo_splice_support', self.denovo_splice_support, False)
        args.set('denovo_exon_support', self.denovo_exon_support, False)
        args.set('require_pacbio_support', self.require_pacbio_support, False)
        args.set('in_species_rna_support_only', self.in_species_rna_support_only, False)
        args.set('rebuild_consensus', self.rebuild_consensus, False)

        # stats location
        args.set('stats_db', os.path.join(args.out_dir, 'databases', 'timing_stats.db'), False)

        # flags for assembly hub building
        args.set('assembly_hub', self.assembly_hub, False)  # assembly hub doesn't need to cause rebuild of gene sets
        args.set('hub_email', self.hub_email, False)

        # flags for figuring out which genomes we are going to annotate
        args.set('annotate_ancestors', self.annotate_ancestors, True)
<<<<<<< HEAD
=======

        # halStats is run below, before any validate() methods are called.
        if not tools.misc.is_exec('halStats'):
            raise ToolMissingException('halStats from the HAL tools package not in global path')

>>>>>>> ccf7146c
        args.set('hal_genomes', tools.hal.extract_genomes(args.hal, self.annotate_ancestors), True)
        target_genomes = tools.hal.extract_genomes(args.hal, self.annotate_ancestors, self.target_genomes)
        target_genomes = tuple(x for x in target_genomes if x != self.ref_genome)
        args.set('target_genomes', target_genomes, True)

        args.set('cfg', self.parse_cfg(), True)
        args.set('dbs', PipelineTask.get_databases(args), True)
        args.set('annotation', args.cfg['ANNOTATION'][args.ref_genome], True)
        args.set('hints_db', os.path.join(args.work_dir, 'hints_database', 'hints.db'), True)
        args.set('rnaseq_genomes', frozenset(set(args.cfg['INTRONBAM'].keys()) | set(args.cfg['BAM'].keys())), True)
        args.set('intron_only_genomes', frozenset(set(args.cfg['INTRONBAM'].keys()) - set(args.cfg['BAM'].keys())), True)
        args.set('isoseq_genomes', frozenset(args.cfg['ISO_SEQ_BAM'].keys()), True)
        args.set('annotation_genomes', frozenset(args.cfg['ANNOTATION'].keys()), True)
        args.set('modes', self.get_modes(args), True)
        args.set('augustus_tmr', True if 'augTMR' in args.modes else False, True)

        if self.__class__.__name__ in ['RunCat', 'Augustus', 'AugustusCgp', 'AugustusPb']:
            self.validate_cfg(args)

        return args

    def parse_cfg(self):
        """
        Parses the input config file. Config file format:

        [ANNOTATION]
        annotation = /path/to/gff3

        [INTRONBAM]
        genome1 = /path/to/non_polyA_bam1.bam, /path/to/non_polyA_bam2.bam

        [BAM]
        genome1 = /path/to/fofn

        [ISO_SEQ_BAM]
        genome1 = /path/to/bam/or/fofn

        [PROTEIN_FASTA]
        genome1 = /path/to/fasta/or/fofn

        The annotation field must be populated for the reference genome.

        The protein fasta field should be populated for every genome you wish to perform protein alignment to.

        BAM annotations can be put either under INTRONBAM or BAM. Any INTRONBAM will only have intron data loaded,
        and is suitable for lower quality RNA-seq.

        """
        if not os.path.exists(self.config):
            raise MissingFileException('Config file {} not found.'.format(self.config))
        # configspec validates the input config file
        configspec = ['[ANNOTATION]', '__many__ = string',
                      '[INTRONBAM]', '__many__ = list',
                      '[BAM]', '__many__ = list',
                      '[ISO_SEQ_BAM]', '__many__ = list',
                      '[PROTEIN_FASTA]', '__many__ = list']
        parser = ConfigObj(self.config, configspec=configspec)

        # convert the config into a new dict, parsing the fofns
        cfg = collections.defaultdict(dict)
        for dtype in ['ANNOTATION', 'PROTEIN_FASTA']:
            if dtype not in parser:
                cfg[dtype] = {}
            else:
                for genome, annot in parser[dtype].iteritems():
                    annot = os.path.abspath(annot)
                    if not os.path.exists(annot):
                        raise MissingFileException('Missing {} file {}.'.format(dtype.lower(), annot))
                    cfg[dtype][genome] = annot

        # if a given genome only has one BAM, it is a string. Fix this. Extract all paths from fofn files.
        for dtype in ['BAM', 'INTRONBAM', 'ISO_SEQ_BAM']:
            if dtype not in parser:  # the user does not have to specify all field types
                cfg[dtype] = {}
                continue
            for genome in parser[dtype]:
                path = parser[dtype][genome]
                if isinstance(path, str):
                    if not tools.misc.is_bam(path):
                        # this is a fofn
                        cfg[dtype][genome] = [os.path.abspath(x.rstrip()) for x in open(path)]
                    else:
                        # this is a single BAM
                        cfg[dtype][genome] = [os.path.abspath(path)]
                else:
                    cfg[dtype][genome] = []
                    for p in path:
                        if tools.misc.is_bam(p):  # is a bam
                            cfg[dtype][genome].append(os.path.abspath(p))
                        else:  # assume to be a fofn
                            cfg[dtype][genome].extend([os.path.abspath(x.rstrip()) for x in open(p)])

        # return a hashable version
        return frozendict((key, frozendict((ikey, tuple(ival) if isinstance(ival, list) else ival)
                                           for ikey, ival in val.iteritems())) for key, val in cfg.iteritems())

    def validate_cfg(self, args):
        """Validate the input config file."""
        if len(args.cfg['BAM']) + len(args.cfg['INTRONBAM']) + \
                len(args.cfg['ISO_SEQ_BAM']) + len(args.cfg['ANNOTATION']) == 0:
            logger.warning('No extrinsic data or annotations found in config. Will load genomes only.')
        elif len(args.cfg['BAM']) + len(args.cfg['INTRONBAM']) + len(args.cfg['ISO_SEQ_BAM']) == 0:
            logger.warning('No extrinsic data found in config. Will load genomes and annotation only.')

        for dtype in ['BAM', 'INTRONBAM', 'ISO_SEQ_BAM']:
            for genome in args.cfg[dtype]:
                for bam in args.cfg[dtype][genome]:
                    if not os.path.exists(bam):
                        raise MissingFileException('Missing BAM {}.'.format(bam))
                    if not tools.misc.is_bam(bam):
                        raise InvalidInputException('BAM {} is not a valid BAM.'.format(bam))
                    if not os.path.exists(bam + '.bai'):
                        raise MissingFileException('Missing BAM index {}.'.format(bam + '.bai'))

        for dtype in ['ANNOTATION', 'PROTEIN_FASTA']:
            for genome, annot in args.cfg[dtype].iteritems():
                if not os.path.exists(annot):
                    raise MissingFileException('Missing {} file {}.'.format(dtype.lower(), annot))

        if all(g in args.hal_genomes for g in args.target_genomes) is False:
            bad_genomes = set(args.hal_genomes) - set(args.target_genomes)
            err_msg = 'Genomes {} present in configuration and not present in HAL.'.format(','.join(bad_genomes))
            raise UserException(err_msg)

        if args.ref_genome not in args.cfg['ANNOTATION']:
            raise UserException('Reference genome {} did not have a provided annotation.'.format(self.ref_genome))

        # raise if the user if the user is providing dubious inputs
        if args.augustus_cgp and len(args.rnaseq_genomes) == 0:
            raise InvalidInputException('AugustusCGP is being ran without any RNA-seq hints!')
        if args.augustus_pb and len(args.isoseq_genomes) == 0:
            raise InvalidInputException('AugustusPB is being ran without any IsoSeq hints!')

    def get_modes(self, args):
        """returns a tuple of the execution modes being used here"""
        modes = ['transMap']
        if args.augustus_cgp is True:
            modes.append('augCGP')
        if args.augustus is True:
            modes.append('augTM')
            if len(set(args.rnaseq_genomes) & set(args.target_genomes)) > 0:
                modes.append('augTMR')
        if args.augustus_pb is True:
            modes.append('augPB')
        return tuple(modes)

    def get_module_args(self, module, **args):
        """
        convenience wrapper that takes a parent module and propagates any required arguments to generate the full
        argument set.
        """
        pipeline_args = self.get_pipeline_args()
        return module.get_args(pipeline_args, **args)

    @staticmethod
    def get_databases(pipeline_args):
        """wrapper for get_database() that provides all of the databases"""
        dbs = {genome: PipelineTask.get_database(pipeline_args, genome) for genome in pipeline_args.hal_genomes}
        return frozendict(dbs)

    @staticmethod
    def get_database(pipeline_args, genome):
        """database paths must be resolved here to handle multiple programs accessing them"""
        base_out_dir = os.path.join(pipeline_args.out_dir, 'databases')
        return os.path.join(base_out_dir, '{}.db'.format(genome))

    @staticmethod
    def get_plot_dir(pipeline_args, genome):
        """plot base directories must be resolved here to handle multiple programs accessing them"""
        base_out_dir = os.path.join(pipeline_args.out_dir, 'plots')
        return os.path.join(base_out_dir, genome)

    @staticmethod
    def get_metrics_dir(pipeline_args, genome):
        """plot data directories must be resolved here to handle multiple programs accessing them"""
        base_out_dir = os.path.join(pipeline_args.work_dir, 'plot_data')
        return os.path.join(base_out_dir, genome)

    @staticmethod
    def write_metrics(metrics_dict, out_target):
        """write out a metrics dictionary to a path for later loading and plotting"""
        tools.fileOps.ensure_file_dir(out_target.path)
        with out_target.open('w') as outf:
            json.dump(metrics_dict, outf)


@PipelineTask.event_handler(luigi.Event.PROCESSING_TIME)
def processing_time(task, processing_time):
    """
    An event to record processing time of each task. This event records directly to a sqlite database.
    """
    pipeline_args = task.get_pipeline_args()
    stats_db = pipeline_args.stats_db
    finish_time = datetime.datetime.now().strftime('%Y-%m-%d %H:%M:%S')
    with tools.sqlite.ExclusiveSqlConnection(stats_db) as engine:
        c = engine.cursor()
        c.execute('create table if not exists stats '
                  '(TaskId string unique, FinishTime string, ProcessingTime real)')
        c.execute('insert or replace into stats values (?, ?, ?)', [task.task_id, finish_time, processing_time])
        engine.commit()


class PipelineWrapperTask(PipelineTask, luigi.WrapperTask):
    """add WrapperTask functionality to PipelineTask"""
    pass


class AbstractAtomicFileTask(PipelineTask):
    """
    Abstract Task for single files.
    """
    def run_cmd(self, cmd):
        """
        Run a external command that will produce the output file for this task to stdout. Capture this to the file.
        """
        # luigi localTargets guarantee atomicity if used as a context manager
        with self.output().open('w') as outf:
            tools.procOps.run_proc(cmd, stdout=outf)


class ToilTask(PipelineTask):
    """
    Task for launching toil pipelines from within luigi.
    """
    resources = {'toil': 1}  # all toil pipelines use 1 toil

    def __repr__(self):
        """override the PipelineTask repr to report the batch system being used"""
        base_repr = super(ToilTask, self).__repr__()
        return 'Toil' + base_repr + ' using batchSystem {}'.format(self.batchSystem)

    def prepare_toil_options(self, work_dir):
        """
        Prepares a Namespace object for Toil which has all defaults, overridden as specified
        Will see if the jobStore path exists, and if it does, assume that we need to add --restart
        :param work_dir: Parent directory where toil work will be done. jobStore will be placed inside. Will be used
        to fill in the workDir class variable.
        :return: Namespace
        """
        toil_args = self.get_toil_defaults()
        toil_args.__dict__.update(vars(self))
        toil_args.stats = True
        toil_args.defaultPreemptable = True
        if self.zone is not None:
            #job_store = self.provisioner + ':' + self.zone + ':' + ''.join(random.choice(string.ascii_lowercase) for m in range(7))

            job_dir = os.path.join(work_dir, 'jobStore') # Directory where the AWS directory file is
            if os.path.exists(job_dir):
                for i in os.listdir(job_dir):
                    if os.path.isfile(os.path.join(job_dir,i)) and self.provisioner in i:
		        job_store = i
                        toil_args.restart = True
                        break
            if toil_args.restart is not True:
                job_store = self.provisioner + ':' + self.zone + ':' + ''.join(random.choice(string.ascii_lowercase) for m in range(7))
                try:
                    os.makedirs(job_dir)
                except OSError:
                    pass
                open(os.path.join(job_dir,job_store),'w+').close() # Creates empty file with the title as the AWS jobstore

        else:
            job_store = os.path.join(work_dir, 'jobStore')
            tools.fileOps.ensure_file_dir(job_store)

            # this logic tries to determine if we should try and restart an existing jobStore
            if os.path.exists(job_store):
                try:
                    root_job = open(os.path.join(job_store, 'rootJobStoreID')).next().rstrip()
                    if not os.path.exists(os.path.join(job_store, 'tmp', root_job)):
                        shutil.rmtree(job_store)
                    else:
                        toil_args.restart = True
                except OSError:
                    toil_args.restart = True
                except IOError:
                    shutil.rmtree(job_store)

        if tools.misc.running_in_container():
            # Caching doesn't work in containers, because the
            # container filesystems are transient overlays that don't
            # support hardlinking.
            toil_args.disableCaching = True
        if toil_args.batchSystem == 'parasol' and toil_args.disableCaching is False:
            raise RuntimeError('Running parasol without disabled caching is a very bad idea.')
        if toil_args.batchSystem == 'parasol' and toil_args.workDir is None:
            raise RuntimeError('Running parasol without setting a shared work directory will not work. Please specify '
                               '--workDir.')
        if toil_args.workDir is not None:
            tools.fileOps.ensure_dir(toil_args.workDir)
        #job_store = 'file:' + job_store
        toil_args.jobStore = job_store
        self.job_store = job_store
        return toil_args

    def get_toil_defaults(self):
        """
        Extracts the default toil options as a dictionary, setting jobStore to None
        :return: dict
        """
        parser = Job.Runner.getDefaultArgumentParser()
        namespace = parser.parse_args([''])  # empty jobStore attribute
        namespace.jobStore = None  # jobStore attribute will be updated per-batch
        return namespace


@ToilTask.event_handler(luigi.Event.SUCCESS)
def success(task):
    """
    An event to record the total CPU time of a toil job.
    """
    pipeline_args = task.get_pipeline_args()
    stats_db = pipeline_args.stats_db
<<<<<<< HEAD
    if task.zone is not None:
        cmd = ['toil', 'stats', '--raw', task.job_store]
        try:
            os.remove(os.path.abspath(task.job_store))
        except OSError:
            pass
    else: 
        cmd = ['toil', 'stats', '--raw', os.path.abspath(task.job_store)]
=======
    cmd = ['toil', 'stats', '--raw', os.path.abspath(task.job_store)]
>>>>>>> ccf7146c
    raw = tools.procOps.call_proc(cmd)
    parsed = raw[raw.index('{'):raw.rfind('}') + 1]
    stats = json.loads(parsed)
    with tools.sqlite.ExclusiveSqlConnection(stats_db) as engine:
        c = engine.cursor()
        c.execute('create table if not exists toil_stats '
                  '(TaskId string unique, TotalTime real, AverageTime real)')
        c.execute('insert or replace into toil_stats values (?, ?, ?)', [task.task_id,
                                                                         stats['jobs']['total_clock'],
                                                                         stats['jobs']['average_clock']])
        engine.commit()


class RebuildableTask(PipelineTask):
    def __init__(self, *args, **kwargs):
        """Allows us to force a task to be re-run. https://github.com/spotify/luigi/issues/595"""
        super(PipelineTask, self).__init__(*args, **kwargs)
        # To force execution, we just remove all outputs before `complete()` is called
        if self.rebuild_consensus is True:
            outputs = luigi.task.flatten(self.output())
            for out in outputs:
                if out.exists():
                    out.remove()


class TrackTask(RebuildableTask):
    """Provides shared values for all of the track tasks"""
    genome = luigi.Parameter()
    track_path = luigi.Parameter()
    trackdb_path = luigi.Parameter()

    def requires(self):
        yield self.clone(Consensus)
        yield self.clone(EvaluateTransMap)
        yield self.clone(EvaluateTranscripts)
        yield self.clone(Hgm)
        yield self.clone(ReferenceFiles)
        yield self.clone(EvaluateTransMap)
        yield self.clone(TransMap)

    def output(self):
        return luigi.LocalTarget(self.track_path), luigi.LocalTarget(self.trackdb_path)


###
# pipeline tasks
###


class RunCat(PipelineWrapperTask):
    """
    Task that executes the entire pipeline.
    """
    def validate(self, pipeline_args):
        """General input validation"""
        if not os.path.exists(pipeline_args.hal):
            raise InputMissingException('HAL file not found at {}.'.format(pipeline_args.hal))
        for d in [pipeline_args.out_dir, pipeline_args.work_dir]:
            if not os.path.exists(d):
                if not tools.fileOps.dir_is_writeable(os.path.dirname(d)):
                    raise UserException('Cannot create directory {}.'.format(d))
            else:
                if not tools.fileOps.dir_is_writeable(d):
                    raise UserException('Directory {} is not writeable.'.format(d))
        if not os.path.exists(pipeline_args.annotation):
            raise InputMissingException('Annotation file {} not found.'.format(pipeline_args.annotation))
        # TODO: validate augustus species, tm/tmr/cgp/param files.
        if pipeline_args.ref_genome not in pipeline_args.hal_genomes:
            raise InvalidInputException('Reference genome {} not present in HAL.'.format(pipeline_args.ref_genome))
        missing_genomes = {g for g in pipeline_args.target_genomes if g not in pipeline_args.hal_genomes}
        if len(missing_genomes) > 0:
            missing_genomes = ','.join(missing_genomes)
            raise InvalidInputException('Target genomes {} not present in HAL.'.format(missing_genomes))
        if pipeline_args.ref_genome in pipeline_args.target_genomes:
            raise InvalidInputException('A target genome cannot be the reference genome.')

    def requires(self):
        pipeline_args = self.get_pipeline_args()
        self.validate(pipeline_args)
        yield self.clone(PrepareFiles)
        yield self.clone(BuildDb)
        yield self.clone(Chaining)
        yield self.clone(TransMap)
        yield self.clone(EvaluateTransMap)
        if self.augustus is True:
            yield self.clone(Augustus)
        if self.augustus_cgp is True:
            yield self.clone(AugustusCgp)
            yield self.clone(FindDenovoParents, mode='augCGP')
        if self.augustus_pb is True:
            yield self.clone(AugustusPb)
            yield self.clone(FindDenovoParents, mode='augPB')
            yield self.clone(IsoSeqTranscripts)
        yield self.clone(Hgm)
        yield self.clone(AlignTranscripts)
        yield self.clone(EvaluateTranscripts)
        yield self.clone(Consensus)
        yield self.clone(Plots)
        if self.assembly_hub is True:
            yield self.clone(AssemblyHub)
        yield self.clone(ReportStats)


class PrepareFiles(PipelineWrapperTask):
    """
    Wrapper for file preparation tasks GenomeFiles and ReferenceFiles
    """
    def requires(self):
        yield self.clone(GenomeFiles)
        yield self.clone(ReferenceFiles)


class GenomeFiles(PipelineWrapperTask):
    """
    WrapperTask for producing all genome files.

    GenomeFiles -> GenomeFasta -> GenomeTwoBit -> GenomeFlatFasta -> GenomeFastaIndex
                -> GenomeSizes

    """
    @staticmethod
    def get_args(pipeline_args, genome):
        base_dir = os.path.join(pipeline_args.work_dir, 'genome_files')
        args = tools.misc.HashableNamespace()
        args.genome = genome
        args.fasta = os.path.join(base_dir, genome + '.fa')
        args.two_bit = os.path.join(base_dir, genome + '.2bit')
        args.sizes = os.path.join(base_dir, genome + '.chrom.sizes')
        args.flat_fasta = os.path.join(base_dir, genome + '.fa.flat')
        return args

    def validate(self):
        for haltool in ['hal2fasta', 'halStats']:
            if not tools.misc.is_exec(haltool):
                    raise ToolMissingException('{} from the HAL tools package not in global path'.format(haltool))
        if not tools.misc.is_exec('faToTwoBit'):
            raise ToolMissingException('faToTwoBit tool from the Kent tools package not in global path.')
        if not tools.misc.is_exec('pyfasta'):
            raise ToolMissingException('pyfasta wrapper not found in global path.')

    def requires(self):
        self.validate()
        pipeline_args = self.get_pipeline_args()
        for genome in list(pipeline_args.target_genomes) + [pipeline_args.ref_genome]:
            args = self.get_args(pipeline_args, genome)
            yield self.clone(GenomeFasta, **vars(args))
            yield self.clone(GenomeTwoBit, **vars(args))
            yield self.clone(GenomeSizes, **vars(args))
            yield self.clone(GenomeFlatFasta, **vars(args))


class GenomeFasta(AbstractAtomicFileTask):
    """
    Produce a fasta file from a hal file. Requires hal2fasta.
    """
    genome = luigi.Parameter()
    fasta = luigi.Parameter()

    def output(self):
        return luigi.LocalTarget(self.fasta)

    def run(self):
        logger.info('Extracting fasta for {}.'.format(self.genome))
        cmd = ['hal2fasta', os.path.abspath(self.hal), self.genome]
        self.run_cmd(cmd)


@requires(GenomeFasta)
class GenomeTwoBit(AbstractAtomicFileTask):
    """
    Produce a 2bit file from a fasta file. Requires kent tool faToTwoBit.
    Needs to be done BEFORE we flatten.
    """
    two_bit = luigi.Parameter()

    def output(self):
        return luigi.LocalTarget(self.two_bit)

    def run(self):
        logger.info('Converting fasta for {} to 2bit.'.format(self.genome))
        cmd = ['faToTwoBit', self.fasta, '/dev/stdout']
        self.run_cmd(cmd)


class GenomeSizes(AbstractAtomicFileTask):
    """
    Produces a genome chromosome sizes file. Requires halStats.
    """
    genome = luigi.Parameter()
    sizes = luigi.Parameter()

    def output(self):
        return luigi.LocalTarget(self.sizes)

    def run(self):
        logger.info('Extracting chromosome sizes for {}.'.format(self.genome))
        cmd = ['halStats', '--chromSizes', self.genome, os.path.abspath(self.hal)]
        self.run_cmd(cmd)


@requires(GenomeTwoBit)
class GenomeFlatFasta(AbstractAtomicFileTask):
    """
    Flattens a genome fasta in-place using pyfasta. Requires the pyfasta package.
    """
    flat_fasta = luigi.Parameter()

    def output(self):
        return luigi.LocalTarget(self.flat_fasta)

    def run(self):
        logger.info('Flattening fasta for {}.'.format(self.genome))
        cmd = ['pyfasta', 'flatten', self.fasta]
        tools.procOps.run_proc(cmd)


class ReferenceFiles(PipelineWrapperTask):
    """
    WrapperTask for producing annotation files.

    ReferenceFiles -> Gff3ToGenePred -> TranscriptBed -> TranscriptFasta -> FlatTranscriptFasta
                            V
                         FakePsl, TranscriptGtf
    """
    @staticmethod
    def get_args(pipeline_args):
        base_dir = os.path.join(pipeline_args.work_dir, 'reference')
        annotation = os.path.splitext(os.path.basename(pipeline_args.annotation))[0]
        args = tools.misc.HashableNamespace()
        args.annotation_gp = os.path.join(base_dir, annotation + '.gp')
        args.annotation_attrs = os.path.join(base_dir, annotation + '.gp_attrs')
        args.annotation_gtf = os.path.join(base_dir, annotation + '.gtf')
        args.transcript_fasta = os.path.join(base_dir, annotation + '.fa')
        args.transcript_flat_fasta = os.path.join(base_dir, annotation + '.fa.flat')
        args.transcript_bed = os.path.join(base_dir, annotation + '.bed')
        args.duplicates = os.path.join(base_dir, annotation + '.duplicates.txt')
        args.ref_psl = os.path.join(base_dir, annotation + '.psl')
        args.__dict__.update(**vars(GenomeFiles.get_args(pipeline_args, pipeline_args.ref_genome)))
        return args

    def validate(self):
        for tool in ['gff3ToGenePred', 'genePredToBed', 'genePredToFakePsl']:
            if not tools.misc.is_exec(tool):
                    raise ToolMissingException('{} from the Kent tools package not in global path'.format(tool))

    def requires(self):
        self.validate()
        pipeline_args = self.get_pipeline_args()
        args = self.get_args(pipeline_args)
        yield self.clone(Gff3ToGenePred, **vars(args))
        yield self.clone(Gff3ToAttrs, **vars(args))
        yield self.clone(TranscriptBed, **vars(args))
        yield self.clone(TranscriptFasta, **vars(args))
        yield self.clone(TranscriptGtf, **vars(args))
        yield self.clone(FlatTranscriptFasta, **vars(args))
        yield self.clone(FakePsl, **vars(args))


class Gff3ToGenePred(AbstractAtomicFileTask):
    """
    Generates a genePred from a gff3 file.
    """
    annotation_gp = luigi.Parameter()
    annotation_attrs = luigi.Parameter()
    duplicates = luigi.Parameter()

    def output(self):
        return luigi.LocalTarget(self.annotation_gp)

    def validate(self):
        c = collections.Counter()
        for l in open(self.output().path):
            l = l.split()
            c[l[0]] += 1
        duplicates = {x for x, y in c.iteritems() if y > 1}
        if len(duplicates) > 0:
            with open(self.duplicates, 'w') as outf:
                for l in duplicates:
                    outf.write(l + '\n')
            raise InvalidInputException('Found {:,} duplicate transcript IDs after parsing input GFF3. '
                                        'Please check your input. One possible cause is the lack of a transcript-level'
                                        'identifier on a gene record. Duplicate IDs have been written to: '
                                        '{}'.format(len(duplicates), self.duplicates))

    def run(self):
        pipeline_args = self.get_pipeline_args()
        logger.info('Converting annotation gff3 to genePred.')
        cmd = ['gff3ToGenePred', '-rnaNameAttr=transcript_id', '-geneNameAttr=gene_id', '-honorStartStopCodons',
               '-attrsOut={}'.format(self.annotation_attrs), pipeline_args.annotation, '/dev/stdout']
        self.run_cmd(cmd)
        self.validate()


@requires(Gff3ToGenePred)
class Gff3ToAttrs(PipelineTask):
    """
    Converts the attrs file from -attrsOut in gff3ToGenePred into a SQLite table.
    """
    table = tools.sqlInterface.Annotation.__tablename__

    def output(self):
        pipeline_args = self.get_pipeline_args()
        database = pipeline_args.dbs[pipeline_args.ref_genome]
        tools.fileOps.ensure_file_dir(database)
        conn_str = 'sqlite:///{}'.format(database)
        digest = tools.fileOps.hashfile(pipeline_args.annotation)
        attrs_table = luigi.contrib.sqla.SQLAlchemyTarget(connection_string=conn_str,
                                                          target_table=self.table,
                                                          update_id='_'.join([self.table, digest]))
        return attrs_table

    def requires(self):
        pipeline_args = self.get_pipeline_args()
        return self.clone(Gff3ToGenePred, annotation_gp=ReferenceFiles.get_args(pipeline_args).annotation_gp)

    def run(self):
        logger.info('Extracting gff3 attributes to sqlite database.')
        pipeline_args = self.get_pipeline_args()
        df = pd.read_csv(self.annotation_attrs, sep='\t', names=['transcript_id', 'key', 'value'], header=None)
        results = []
        # determine if this is a NCBI GFF3 by checking for the term 'gbkey'
        if 'gbkey' in set(df.key):
            for tx_id, d in df.groupby('transcript_id'):
                d = dict(zip(d.key, d.value))
                if d['gbkey'] == 'Gene':
                    continue
                elif d['gbkey'] in ['tRNA', 'rRNA']:
                    gene_biotype = tx_biotype = d['gbkey']
                elif d['gbkey'] == 'mRNA':
                    # hacky check because of lack of biotype features on transcript-level features
                    if 'pseudo' in d and d['pseudo'] == 'true':
                        gene_biotype = tx_biotype = 'pseudogene'
                    else:
                        gene_biotype = tx_biotype = 'protein_coding'
                else:
                    gene_biotype = tx_biotype = d['gbkey']
                gene_name = d.get('gene', 'Name')
                gene_id = d.get('ID', 'Name')
                tx_name = d.get('product', tx_id)
                results.append([gene_id, tx_id, tx_name, gene_name, gene_biotype, tx_biotype])
        else:  # this is not a NCBI GFF3
            for tx_id, d in df.groupby('transcript_id'):
                d = dict(zip(d.key, d.value))
                if 'transcript_id' not in d:
                    continue
                else:
                    if 'biotype' in d:  # possibly Ensembl
                        gene_biotype = tx_biotype = d['biotype']
                    elif 'gene_type' in d:  # probably Gencode
                        gene_biotype = d['gene_type']
                        tx_biotype = d['transcript_type']
                    else:
                        raise InvalidInputException('Could not parse biotype for {}. Values: {}'.format(tx_id, d))
                    # Ensembl formats their GFF3 with the format ID=transcript:XXX, while Gencode doesn't have the
                    # extraneous transcript: portion.
                    # Gencode also includes the gene name on the transcript level, so it is carried over.
                    # Ensembl does not do this, but we can infer this via the regular schema Name-Version
                    # However, Ensembl also does not always include a Name tag, so we have to account for this as well
                    if 'transcript' in d['ID']:  # probably Ensembl
                        gene_id = d['Parent'].replace('gene:', '')
                        if 'Name' in d:
                            gene_name = d['Name'].split('-')[0]
                            tx_name = d['Name']
                        else:  # no names here, just use IDs
                            gene_name = gene_id
                            tx_name = tx_id
                    elif 'gene_name' in d and 'gene_id' in d and 'transcript_name' in d:  # Gencode
                        gene_name = d['gene_name']
                        gene_id = d['gene_id']
                        tx_name = d['transcript_name']
                    else:  # ambiguous type, hope for the best here
                        if 'gene' in d:
                            gene_name = d['gene']
                        elif 'Name' in d:
                            gene_name = d['Name']
                        else:
                            gene_name = d['Parent']
                        gene_id = d['Parent']
                        tx_name = d.get('product', tx_id)
                results.append([gene_id, tx_id, tx_name, gene_name, gene_biotype, tx_biotype])
        df = pd.DataFrame(results, columns=['GeneId', 'TranscriptId', 'TranscriptName', 'GeneName',
                                            'GeneBiotype', 'TranscriptBiotype'])
        df = df.set_index('TranscriptId')
        if 'protein_coding' not in set(df.GeneBiotype) or 'protein_coding' not in set(df.TranscriptBiotype):
            if pipeline_args.augustus:
                raise InvalidInputException('No protein_coding annotations found. This will cause problems for '
                                            'AugustusTMR. Please check your GFF3 input.')
            else:
                logger.critical('No protein_coding annotations found!')
        # validate number parsed
        tot_genes = len(open(self.annotation_gp).readlines())
        if tot_genes != len(df):
            raise InvalidInputException('The number of genes parsed from the attrs file is not the same number as '
                                        'in the genePred. This is a parser failure. Contact Ian and make him fix it.')
        database = pipeline_args.dbs[pipeline_args.ref_genome]
        with tools.sqlite.ExclusiveSqlConnection(database) as engine:
            df.to_sql(self.table, engine, if_exists='replace')
        self.output().touch()


@requires(Gff3ToGenePred)
class TranscriptBed(AbstractAtomicFileTask):
    """
    Produces a BED record from the input genePred annotation. Makes use of Kent tool genePredToBed
    """
    transcript_bed = luigi.Parameter()
    annotation_gp = luigi.Parameter()

    def output(self):
        return luigi.LocalTarget(self.transcript_bed)

    def run(self):
        logger.info('Converting annotation genePred to BED.')
        cmd = ['genePredToBed', self.annotation_gp, '/dev/stdout']
        self.run_cmd(cmd)


@multiple_requires(GenomeFlatFasta, TranscriptBed)
class TranscriptFasta(AbstractAtomicFileTask):
    """
    Produces a fasta for each transcript.
    """
    transcript_fasta = luigi.Parameter()

    def output(self):
        return luigi.LocalTarget(self.transcript_fasta)

    def run(self):
        logger.info('Extracting reference annotation fasta.')
        seq_dict = tools.bio.get_sequence_dict(self.fasta, upper=False)
        seqs = {tx.name: tx.get_mrna(seq_dict) for tx in tools.transcripts.transcript_iterator(self.transcript_bed)}
        with self.output().open('w') as outf:
            for name, seq in seqs.iteritems():
                tools.bio.write_fasta(outf, name, seq)


@requires(Gff3ToGenePred)
class TranscriptGtf(AbstractAtomicFileTask):
    """
    Produces a GTF out of the genePred for the reference
    """
    annotation_gtf = luigi.Parameter()
    annotation_gp = luigi.Parameter()

    def output(self):
        return luigi.LocalTarget(self.annotation_gtf)

    def run(self):
        logger.info('Extracting reference annotation GTF.')
        tools.misc.convert_gp_gtf(self.output(), luigi.LocalTarget(self.annotation_gp))


@requires(TranscriptFasta)
class FlatTranscriptFasta(AbstractAtomicFileTask):
    """
    Flattens the transcript fasta for pyfasta.
    """
    transcript_fasta = luigi.Parameter()
    transcript_flat_fasta = luigi.Parameter()

    def output(self):
        return luigi.LocalTarget(self.transcript_flat_fasta)

    def run(self):
        logger.info('Flattening reference annotation fasta.')
        cmd = ['pyfasta', 'flatten', self.transcript_fasta]
        tools.procOps.run_proc(cmd)


@multiple_requires(Gff3ToGenePred, GenomeSizes)
class FakePsl(AbstractAtomicFileTask):
    """
    Produces a fake PSL mapping transcripts to the genome, using the Kent tool genePredToFakePsl
    """
    ref_psl = luigi.Parameter()

    def output(self):
        return luigi.LocalTarget(self.ref_psl)

    def run(self):
        logger.info('Generating annotation fake PSL.')
        cmd = ['genePredToFakePsl', '-chromSize={}'.format(self.sizes), 'noDB',
               self.annotation_gp, '/dev/stdout', '/dev/null']
        self.run_cmd(cmd)


class BuildDb(PipelineTask):
    """
    Constructs the hints database from a series of reduced hints GFFs.

    TODO: output() should be way smarter than this. Currently, it only checks if the indices have been created.
    """
    @staticmethod
    def get_args(pipeline_args, genome):
        base_dir = os.path.join(pipeline_args.work_dir, 'hints_database')
        args = tools.misc.HashableNamespace()
        args.genome = genome
        args.fasta = GenomeFiles.get_args(pipeline_args, genome).fasta
        args.hal = pipeline_args.hal
        args.cfg = pipeline_args.cfg
        args.annotation = pipeline_args.cfg['ANNOTATION'].get(genome, None)
        args.protein_fasta = pipeline_args.cfg['PROTEIN_FASTA'].get(genome, None)
        args.hints_path = os.path.join(base_dir, genome + '.extrinsic_hints.gff')
        return args

    def validate(self):
        tools.misc.samtools_version()  # validate samtools version
        for tool in ['load2sqlitedb', 'samtools', 'filterBam', 'bam2hints', 'bam2wig', 'wig2hints.pl', 'bam2hints',
                     'bamToPsl', 'blat2hints.pl', 'gff3ToGenePred', 'join_mult_hints.pl', 'sambamba']:
            if not tools.misc.is_exec(tool):
                raise ToolMissingException('Auxiliary program {} not found on path.'.format(tool))

    def requires(self):
        pipeline_args = self.get_pipeline_args()
        for genome in list(pipeline_args.target_genomes) + [pipeline_args.ref_genome]:
            hints_args = BuildDb.get_args(pipeline_args, genome)
            yield self.clone(GenerateHints, hints_args=hints_args, genome=genome)

    def output(self):
        pipeline_args = self.get_pipeline_args()
        tools.fileOps.ensure_file_dir(pipeline_args.hints_db)
        return IndexTarget(pipeline_args.hints_db)

    def run(self):
        pipeline_args = self.get_pipeline_args()
        self.validate()
        for genome in list(pipeline_args.target_genomes) + [pipeline_args.ref_genome]:
            args = BuildDb.get_args(pipeline_args, genome)
            logger.info('Loading sequence for {} into database.'.format(genome))
            base_cmd = ['load2sqlitedb', '--noIdx', '--clean', '--species={}'.format(genome),
                        '--dbaccess={}'.format(pipeline_args.hints_db)]
            tools.procOps.run_proc(base_cmd + [args.fasta], stdout='/dev/null', stderr='/dev/null')
            if os.path.getsize(args.hints_path) != 0:
                logger.info('Loading hints for {} into database.'.format(genome))
                tools.procOps.run_proc(base_cmd + [args.hints_path], stderr='/dev/null')
        logger.info('Indexing database.')
        cmd = ['load2sqlitedb', '--makeIdx', '--clean', '--dbaccess={}'.format(pipeline_args.hints_db)]
        tools.procOps.run_proc(cmd, stdout='/dev/null', stderr='/dev/null')
        logger.info('Hints database completed.')


class GenerateHints(ToilTask):
    """
    Generate hints for each genome as a separate Toil pipeline.
    """
    hints_args = luigi.Parameter()
    genome = luigi.Parameter()
    stats = luigi.BoolParameter()

    def output(self):
        return luigi.LocalTarget(self.hints_args.hints_path)

    def requires(self):
        return self.clone(PrepareFiles), self.clone(ReferenceFiles)

    def validate(self):
        for tool in ['samtools', 'sambamba']:
            if not tools.misc.is_exec(tool):
                raise ToolMissingException('{} is not in global path.'.format(tool))
        for tool in ['gff3ToGenePred', 'bamToPsl']:
            if not tools.misc.is_exec(tool):
                raise ToolMissingException('{} from the Kent tools package not in global path.'.format(tool))
        for tool in ['join_mult_hints.pl', 'blat2hints.pl', 'wig2hints.pl', 'bam2wig', 'bam2hints', 'filterBam']:
            if not tools.misc.is_exec(tool):
                raise ToolMissingException('{} from the augustus tool package not in global path.'.format(tool))

    def run(self):
        self.validate()
        logger.info('Beginning GenerateHints Toil pipeline for {}.'.format(self.genome))
        work_dir = os.path.abspath(os.path.join(self.work_dir, 'toil', 'hints_db', self.genome))
        toil_options = self.prepare_toil_options(work_dir)
        hints_db(self.hints_args, toil_options)
        logger.info('Finished GenerateHints Toil pipeline for {}.'.format(self.genome))


class Chaining(ToilTask):
    """
    Task that launches the Chaining toil pipeline. This pipeline operates on all genomes at once to reduce the
    repeated downloading of the HAL file.
    """
    @staticmethod
    def get_args(pipeline_args):
        base_dir = os.path.join(pipeline_args.work_dir, 'chaining')
        ref_files = GenomeFiles.get_args(pipeline_args, pipeline_args.ref_genome)
        tgt_files = {genome: GenomeFiles.get_args(pipeline_args, genome) for genome in pipeline_args.target_genomes}
        tgt_two_bits = {genome: tgt_files[genome].two_bit for genome in pipeline_args.target_genomes}
        chain_files = {genome: os.path.join(base_dir, '{}-{}.chain'.format(pipeline_args.ref_genome, genome))
                       for genome in pipeline_args.target_genomes}
        args = tools.misc.HashableNamespace()
        args.hal = pipeline_args.hal
        args.ref_genome = pipeline_args.ref_genome
        args.query_two_bit = ref_files.two_bit
        args.query_sizes = ref_files.sizes
        args.target_two_bits = tgt_two_bits
        args.chain_files = chain_files
        return args

    def output(self):
        pipeline_args = self.get_pipeline_args()
        chain_args = self.get_args(pipeline_args)
        for path in chain_args.chain_files.itervalues():
            yield luigi.LocalTarget(path)

    def validate(self):
        if not tools.misc.is_exec('halLiftover'):
            raise ToolMissingException('halLiftover from the halTools package not in global path.')
        for tool in ['pslPosTarget', 'axtChain', 'chainMergeSort']:
            if not tools.misc.is_exec(tool):
                    raise ToolMissingException('{} from the Kent tools package not in global path.'.format(tool))

    def requires(self):
        yield self.clone(PrepareFiles)

    def run(self):
        self.validate()
        pipeline_args = self.get_pipeline_args()
        logger.info('Launching Pairwise Chaining toil pipeline.')
        toil_work_dir = os.path.join(self.work_dir, 'toil', 'chaining')
        toil_options = self.prepare_toil_options(toil_work_dir)
        chain_args = self.get_args(pipeline_args)
        chaining(chain_args, toil_options)
        logger.info('Pairwise Chaining toil pipeline is complete.')


class TransMap(PipelineWrapperTask):
    """
    Runs transMap.
    """
    @staticmethod
    def get_args(pipeline_args, genome):
        base_dir = os.path.join(pipeline_args.work_dir, 'transMap')
        ref_files = ReferenceFiles.get_args(pipeline_args)
        args = tools.misc.HashableNamespace()
        args.two_bit = GenomeFiles.get_args(pipeline_args, genome).two_bit
        args.chain_file = Chaining.get_args(pipeline_args).chain_files[genome]
        args.transcript_fasta = ref_files.transcript_fasta
        args.ref_psl = ref_files.ref_psl
        args.annotation_gp = ref_files.annotation_gp
        args.tm_psl = os.path.join(base_dir, genome + '.psl')
        args.tm_gp = os.path.join(base_dir, genome + '.gp')
        args.tm_gtf = os.path.join(base_dir, genome + '.gtf')
        args.filtered_tm_psl = os.path.join(base_dir, genome + '.filtered.psl')
        args.filtered_tm_gp = os.path.join(base_dir, genome + '.filtered.gp')
        args.metrics_json = os.path.join(PipelineTask.get_metrics_dir(pipeline_args, genome), 'filter_tm_metrics.json')
        args.ref_db_path = pipeline_args.dbs[pipeline_args.ref_genome]
        args.db_path = pipeline_args.dbs[genome]
        args.global_near_best = pipeline_args.global_near_best
        return args

    def validate(self):
        for tool in ['pslMap', 'pslRecalcMatch', 'pslMapPostChain', 'pslCDnaFilter', 'clusterGenes']:
            if not tools.misc.is_exec(tool):
                    raise ToolMissingException('{} from the Kent tools package not in global path.'.format(tool))

    def requires(self):
        self.validate()
        pipeline_args = self.get_pipeline_args()
        for target_genome in pipeline_args.target_genomes:
            yield self.clone(TransMapPsl, genome=target_genome)
            yield self.clone(FilterTransMap, genome=target_genome)
            yield self.clone(TransMapGtf, genome=target_genome)


class TransMapPsl(PipelineTask):
    """
    Runs transMap. Requires Kent tools pslMap, pslMapPostChain, pslRecalcMatch
    """
    genome = luigi.Parameter()

    def output(self):
        tm_args = self.get_module_args(TransMap, genome=self.genome)
        return luigi.LocalTarget(tm_args.tm_psl), luigi.LocalTarget(tm_args.tm_gp)

    def requires(self):
        return self.clone(PrepareFiles), self.clone(Chaining), self.clone(ReferenceFiles)

    def run(self):
        tm_args = self.get_module_args(TransMap, genome=self.genome)
        logger.info('Running transMap for {}.'.format(self.genome))
        cmd = [['pslMap', '-chainMapFile', tm_args.ref_psl, tm_args.chain_file, '/dev/stdout'],
               ['pslMapPostChain', '/dev/stdin', '/dev/stdout'],
               ['sort', '-k14,14', '-k16,16n'],
               ['pslRecalcMatch', '/dev/stdin', tm_args.two_bit, tm_args.transcript_fasta, 'stdout'],
               ['sort', '-k10,10']]  # re-sort back to query name for filtering
        tmp_file = luigi.LocalTarget(is_tmp=True)
        with tmp_file.open('w') as tmp_fh:
            tools.procOps.run_proc(cmd, stdout=tmp_fh, stderr='/dev/null')
        tm_psl_tgt, tm_gp_tgt = self.output()
        tools.fileOps.ensure_file_dir(tm_psl_tgt.path)
        with tm_psl_tgt.open('w') as outf:
            for psl_rec in tools.psl.psl_iterator(tmp_file.path, make_unique=True):
                tools.fileOps.print_row(outf, psl_rec.psl_string())
        with tm_gp_tgt.open('w') as outf:
            cmd = ['transMapPslToGenePred', '-nonCodingGapFillMax=80', '-codingGapFillMax=50',
                   tm_args.annotation_gp, tm_psl_tgt.path, '/dev/stdout']
            tools.procOps.run_proc(cmd, stdout=outf)


@requires(TransMapPsl)
class FilterTransMap(PipelineTask):
    """
    Filters transMap output using the localNearBest algorithm.
    """
    eval_table = tools.sqlInterface.TmFilterEval.__tablename__

    def output(self):
        pipeline_args = self.get_pipeline_args()
        tm_args = self.get_module_args(TransMap, genome=self.genome)
        tools.fileOps.ensure_file_dir(tm_args.db_path)
        conn_str = 'sqlite:///{}'.format(tm_args.db_path)
        tm_args = self.get_module_args(TransMap, genome=self.genome)
        return (luigi.contrib.sqla.SQLAlchemyTarget(connection_string=conn_str,
                                                    target_table=self.eval_table,
                                                    update_id='_'.join([self.eval_table, str(hash(pipeline_args))])),
                luigi.LocalTarget(tm_args.filtered_tm_psl),
                luigi.LocalTarget(tm_args.metrics_json),
                luigi.LocalTarget(tm_args.filtered_tm_gp))

    def run(self):
        tm_args = self.get_module_args(TransMap, genome=self.genome)
        logger.info('Filtering transMap PSL for {}.'.format(self.genome))
        table_target, psl_target, json_target, gp_target = self.output()
        resolved_df = filter_transmap(tm_args.tm_psl, tm_args.ref_psl, tm_args.tm_gp,
                                      tm_args.ref_db_path, psl_target, tm_args.global_near_best, json_target)
        with tools.sqlite.ExclusiveSqlConnection(tm_args.db_path) as engine:
            resolved_df.to_sql(self.eval_table, engine, if_exists='replace')
            table_target.touch()
        with gp_target.open('w') as outf:
            cmd = ['transMapPslToGenePred', '-nonCodingGapFillMax=80', '-codingGapFillMax=50',
                   tm_args.annotation_gp, psl_target.path, '/dev/stdout']
            tools.procOps.run_proc(cmd, stdout=outf)


@requires(FilterTransMap)
class TransMapGtf(PipelineTask):
    """
    Converts the unfiltered transMap PSL to GTF
    """
    def output(self):
        tm_args = self.get_module_args(TransMap, genome=self.genome)
        return luigi.LocalTarget(tm_args.tm_gtf)

    def run(self):
        tm_args = self.get_module_args(TransMap, genome=self.genome)
        logger.info('Creating unfiltered transMap GTF for {}.'.format(self.genome))
        tmp_gp = luigi.LocalTarget(is_tmp=True)
        cmd = ['transMapPslToGenePred', '-nonCodingGapFillMax=80', '-codingGapFillMax=50',
               tm_args.annotation_gp, tm_args.tm_psl, tmp_gp.path]
        tools.procOps.run_proc(cmd)
        tools.misc.convert_gp_gtf(self.output(), tmp_gp)


class EvaluateTransMap(PipelineWrapperTask):
    """
    Evaluates transMap alignments.
    """
    @staticmethod
    def get_args(pipeline_args, genome):
        tm_args = TransMap.get_args(pipeline_args, genome)
        args = tools.misc.HashableNamespace()
        args.db_path = pipeline_args.dbs[genome]
        args.filtered_tm_psl = tm_args.filtered_tm_psl
        args.ref_psl = ReferenceFiles.get_args(pipeline_args).ref_psl
        args.filtered_tm_gp = tm_args.filtered_tm_gp
        args.annotation_gp = tm_args.annotation_gp
        args.annotation_gp = ReferenceFiles.get_args(pipeline_args).annotation_gp
        args.genome = genome
        args.fasta = GenomeFiles.get_args(pipeline_args, genome).fasta
        args.ref_genome = pipeline_args.ref_genome
        return args

    def validate(self):
        pass

    def requires(self):
        self.validate()
        pipeline_args = self.get_pipeline_args()
        for target_genome in pipeline_args.target_genomes:
            tm_eval_args = EvaluateTransMap.get_args(pipeline_args, target_genome)
            yield self.clone(EvaluateTransMapDriverTask, tm_eval_args=tm_eval_args, genome=target_genome)


class EvaluateTransMapDriverTask(PipelineTask):
    """
    Task for per-genome launching of a toil pipeline for aligning transcripts to their parent.
    """
    genome = luigi.Parameter()
    tm_eval_args = luigi.Parameter()
    table = tools.sqlInterface.TmEval.__tablename__

    def write_to_sql(self, df):
        """Load the results into the SQLite database"""
        with tools.sqlite.ExclusiveSqlConnection(self.tm_eval_args.db_path) as engine:
            df.to_sql(self.table, engine, if_exists='replace')
            self.output().touch()
            logger.info('Loaded table: {}.{}'.format(self.genome, self.table))

    def output(self):
        pipeline_args = self.get_pipeline_args()
        tools.fileOps.ensure_file_dir(self.tm_eval_args.db_path)
        conn_str = 'sqlite:///{}'.format(self.tm_eval_args.db_path)
        return luigi.contrib.sqla.SQLAlchemyTarget(connection_string=conn_str,
                                                   target_table=self.table,
                                                   update_id='_'.join([self.table, str(hash(pipeline_args))]))

    def requires(self):
        return self.clone(TransMap), self.clone(ReferenceFiles)

    def run(self):
        logger.info('Evaluating transMap results for {}.'.format(self.genome))
        results = transmap_classify(self.tm_eval_args)
        self.write_to_sql(results)


class Augustus(PipelineWrapperTask):
    """
    Runs AugustusTM(R) on the coding output from transMap.
    """
    @staticmethod
    def get_args(pipeline_args, genome):
        base_dir = os.path.join(pipeline_args.work_dir, 'augustus')
        args = tools.misc.HashableNamespace()
        args.ref_genome = pipeline_args.ref_genome
        args.genome = genome
        args.genome_fasta = GenomeFiles.get_args(pipeline_args, genome).fasta
        args.annotation_gp = ReferenceFiles.get_args(pipeline_args).annotation_gp
        args.filtered_tm_gp = TransMap.get_args(pipeline_args, genome).filtered_tm_gp
        tm_args = TransMap.get_args(pipeline_args, genome)
        args.ref_psl = tm_args.ref_psl
        args.filtered_tm_psl = tm_args.filtered_tm_psl
        args.augustus_tm_gp = os.path.join(base_dir, genome + '.augTM.gp')
        args.augustus_tm_gtf = os.path.join(base_dir, genome + '.augTM.gtf')
        args.tm_cfg = pipeline_args.tm_cfg
        args.tmr_cfg = pipeline_args.tmr_cfg
        args.augustus_species = pipeline_args.augustus_species
        # invert the UTR flag
        args.utr = not pipeline_args.augustus_utr_off
        args.augustus_hints_db = pipeline_args.hints_db
        args.augustus_tmr = genome in pipeline_args.rnaseq_genomes
        if args.augustus_tmr:
            args.augustus_tmr_gp = os.path.join(base_dir, genome + '.augTMR.gp')
            args.augustus_tmr_gtf = os.path.join(base_dir, genome + '.augTMR.gtf')
        return args

    def validate(self):
        for tool in ['augustus', 'transMap2hints.pl']:
            if not tools.misc.is_exec(tool):
                raise ToolMissingException('Auxiliary program {} from the Augustus package not in path.'.format(tool))

    def requires(self):
        self.validate()
        pipeline_args = self.get_pipeline_args()
        for target_genome in pipeline_args.target_genomes:
            yield self.clone(AugustusDriverTask, genome=target_genome)


class AugustusDriverTask(ToilTask):
    """
    Task for per-genome launching of a toil pipeline for running Augustus.
    """
    genome = luigi.Parameter()

    def output(self):
        pipeline_args = self.get_pipeline_args()
        augustus_args = Augustus.get_args(pipeline_args, self.genome)
        yield luigi.LocalTarget(augustus_args.augustus_tm_gp)
        yield luigi.LocalTarget(augustus_args.augustus_tm_gtf)
        if augustus_args.augustus_tmr:
            yield luigi.LocalTarget(augustus_args.augustus_tmr_gp)
            yield luigi.LocalTarget(augustus_args.augustus_tmr_gtf)

    def requires(self):
        return self.clone(TransMap), self.clone(BuildDb)

    def extract_coding_genes(self, augustus_args):
        """extracts only coding genes from the input genePred, returning a path to a tmp file"""
        coding_gp = tools.fileOps.get_tmp_file()
        with open(coding_gp, 'w') as outf:
            for tx in tools.transcripts.gene_pred_iterator(augustus_args.filtered_tm_gp):
                if tx.cds_size > 0:
                    tools.fileOps.print_row(outf, tx.get_gene_pred())
        if os.path.getsize(coding_gp) == 0:
            raise InvalidInputException('Unable to extract coding transcripts from the filtered transMap genePred.')
        return coding_gp

    def run(self):
        toil_work_dir = os.path.join(self.work_dir, 'toil', 'augustus', self.genome)
        logger.info('Launching AugustusTMR toil pipeline on {}.'.format(self.genome))
        toil_options = self.prepare_toil_options(toil_work_dir)
        augustus_args = self.get_module_args(Augustus, genome=self.genome)
        coding_gp = self.extract_coding_genes(augustus_args)
        augustus(augustus_args, coding_gp, toil_options)
        logger.info('Augustus toil pipeline for {} completed.'.format(self.genome))
        os.remove(coding_gp)
        for out_gp, out_gtf in tools.misc.pairwise(self.output()):
            tools.misc.convert_gtf_gp(out_gp, out_gtf)


class AugustusCgp(ToilTask):
    """
    Task for launching the AugustusCGP toil pipeline
    """
    @staticmethod
    def get_args(pipeline_args):
        genomes = list(pipeline_args.target_genomes) + [pipeline_args.ref_genome]
        fasta_files = {genome: GenomeFiles.get_args(pipeline_args, genome).fasta for genome in genomes}
        base_dir = os.path.join(pipeline_args.work_dir, 'augustus_cgp')
        # output
        output_gp_files = {genome: os.path.join(base_dir, genome + '.augCGP.gp') for genome in genomes}
        output_gtf_files = {genome: os.path.join(base_dir, genome + '.augCGP.gtf') for genome in genomes}
        raw_output_gtf_files = {genome: os.path.join(base_dir, genome + '.raw.augCGP.gtf') for genome in genomes}
        args = tools.misc.HashableNamespace()
        args.genomes = genomes
        args.annotate_ancestors = pipeline_args.annotate_ancestors
        args.fasta_files = fasta_files
        args.hal = pipeline_args.hal
        args.ref_genome = pipeline_args.ref_genome
        args.augustus_cgp_gp = output_gp_files
        args.augustus_cgp_gtf = output_gtf_files
        args.augustus_cgp_raw_gtf = raw_output_gtf_files
        args.stdout_file = os.path.join(base_dir, 'CGP_stdout.txt')
        args.species = pipeline_args.augustus_species
        args.chunksize = pipeline_args.maf_chunksize
        args.overlap = pipeline_args.maf_overlap
        args.cgp_param = pipeline_args.cgp_param
        if args.cgp_param is None:
            args.param_out_path = os.path.join(base_dir, 'trained_parameters.cfg')
        args.num_exons = pipeline_args.cgp_train_num_exons
        args.hints_db = pipeline_args.hints_db
        args.query_sizes = GenomeFiles.get_args(pipeline_args, pipeline_args.ref_genome).sizes
        args.gtf = ReferenceFiles.get_args(pipeline_args).annotation_gtf
        return args

    def output(self):
        pipeline_args = self.get_pipeline_args()
        cgp_args = self.get_args(pipeline_args)
        for path_dict in [cgp_args.augustus_cgp_gp, cgp_args.augustus_cgp_gtf, cgp_args.augustus_cgp_raw_gtf]:
            for path in path_dict.itervalues():
                yield luigi.LocalTarget(path)

    def validate(self):
        for tool in ['joingenes', 'augustus', 'hal2maf']:
            if not tools.misc.is_exec(tool):
                raise ToolMissingException('tool {} not in global path.'.format(tool))

    def requires(self):
        yield self.clone(TransMap), self.clone(ReferenceFiles), self.clone(BuildDb)

    def prepare_cgp_cfg(self, pipeline_args):
        """use the config template to create a config file"""
        # bam genomes have IsoSeq and/or at least one BAM
        bam_genomes = (pipeline_args.rnaseq_genomes | pipeline_args.isoseq_genomes) - \
                      (pipeline_args.annotation_genomes | pipeline_args.intron_only_genomes)
        # intron only genomes have only intron hints
        intron_only_genomes = pipeline_args.intron_only_genomes - (bam_genomes | pipeline_args.annotation_genomes)
        if not tools.mathOps.all_disjoint([bam_genomes, intron_only_genomes, pipeline_args.annotation_genomes]):
            raise UserException('Error in CGP configuration. Not all genome groups are disjoint.')
        # if --target-genomes is set, remove these genomes from the groups
        target_genomes = set(pipeline_args.target_genomes)
        target_genomes.add(pipeline_args.ref_genome)
        annotation_genomes = pipeline_args.annotation_genomes & target_genomes
        bam_genomes = bam_genomes & target_genomes
        intron_only_genomes = intron_only_genomes & target_genomes
        annotation_genomes = 'none' if len(pipeline_args.annotation_genomes) == 0 else ' '.join(annotation_genomes)
        bam_genomes = 'none' if len(bam_genomes) == 0 else ' '.join(bam_genomes)
        intron_only_genomes = 'none' if len(intron_only_genomes) == 0 else ' '.join(intron_only_genomes)
        template = open(pipeline_args.augustus_cgp_cfg_template).read()
        cfg = template.format(annotation_genomes=annotation_genomes, target_genomes=bam_genomes,
                              intron_target_genomes=intron_only_genomes)
        out_path = tools.fileOps.get_tmp_file()
        with open(out_path, 'w') as outf:
            outf.write(cfg)
        return out_path

    def run(self):
        self.validate()
        pipeline_args = self.get_pipeline_args()
        logger.info('Launching AugustusCGP toil pipeline.')
        toil_work_dir = os.path.join(self.work_dir, 'toil', 'augustus_cgp')
        toil_options = self.prepare_toil_options(toil_work_dir)
        cgp_args = self.get_args(pipeline_args)
        cgp_args.cgp_cfg = self.prepare_cgp_cfg(pipeline_args)
        augustus_cgp(cgp_args, toil_options)
        logger.info('Finished AugustusCGP toil pipeline.')


class AugustusPb(PipelineWrapperTask):
    """
    Runs AugustusPB. This mode is done on a per-genome basis, but ignores transMap information and and relies only on
    a combination of IsoSeq and RNA-seq
    """
    @staticmethod
    def get_args(pipeline_args, genome):
        base_dir = os.path.join(pipeline_args.work_dir, 'augustus_pb')
        args = tools.misc.HashableNamespace()
        args.genome = genome
        genome_files = GenomeFiles.get_args(pipeline_args, genome)
        args.genome_fasta = genome_files.fasta
        args.chrom_sizes = genome_files.sizes
        args.pb_cfg = pipeline_args.pb_cfg
        args.chunksize = pipeline_args.pb_genome_chunksize
        args.overlap = pipeline_args.pb_genome_overlap
        args.species = pipeline_args.augustus_species
        args.hints_gff = BuildDb.get_args(pipeline_args, genome).hints_path
        args.augustus_pb_gtf = os.path.join(base_dir, genome + '.augPB.gtf')
        args.augustus_pb_gp = os.path.join(base_dir, genome + '.augPB.gp')
        args.augustus_pb_raw_gtf = os.path.join(base_dir, genome + '.raw.augPB.gtf')
        # invert the UTR flag
        args.utr = not pipeline_args.augustus_utr_off
        return args

    def validate(self):
        for tool in ['augustus', 'joingenes']:
            if not tools.misc.is_exec(tool):
                raise ToolMissingException('Auxiliary program {} from the Augustus package not in path.'.format(tool))

    def requires(self):
        self.validate()
        pipeline_args = self.get_pipeline_args()
        for target_genome in pipeline_args.isoseq_genomes:
            yield self.clone(AugustusPbDriverTask, genome=target_genome)


class AugustusPbDriverTask(ToilTask):
    """
    Task for per-genome launching of a toil pipeline for running AugustusPB.
    """
    genome = luigi.Parameter()

    def output(self):
        pipeline_args = self.get_pipeline_args()
        augustus_pb_args = AugustusPb.get_args(pipeline_args, self.genome)
        yield luigi.LocalTarget(augustus_pb_args.augustus_pb_gp)
        yield luigi.LocalTarget(augustus_pb_args.augustus_pb_gtf)
        yield luigi.LocalTarget(augustus_pb_args.augustus_pb_raw_gtf)

    def requires(self):
        return self.clone(TransMap), self.clone(BuildDb)

    def run(self):
        toil_work_dir = os.path.join(self.work_dir, 'toil', 'augustus_pb', self.genome)
        logger.info('Launching AugustusPB toil pipeline on {}.'.format(self.genome))
        toil_options = self.prepare_toil_options(toil_work_dir)
        augustus_pb_args = self.get_module_args(AugustusPb, genome=self.genome)
        augustus_pb(augustus_pb_args, toil_options)
        if 'stats_path' in augustus_pb_args:
            self.get_stats(toil_options, augustus_pb_args.stat_file)
        logger.info('Finished AugustusPB toil pipeline on {}.'.format(self.genome))


class FindDenovoParents(PipelineTask):
    """Task for finding parental gene candidates for denovo predictions. Flags possible fusions"""
    mode = luigi.Parameter()

    @staticmethod
    def get_args(pipeline_args, mode):
        args = tools.misc.HashableNamespace()
        if mode == 'augPB':
            args.tablename = tools.sqlInterface.AugPbAlternativeGenes.__tablename__
            args.gps = {genome: AugustusPb.get_args(pipeline_args, genome).augustus_pb_gp
                        for genome in pipeline_args.isoseq_genomes}
            args.filtered_tm_gps = {genome: TransMap.get_args(pipeline_args, genome).filtered_tm_gp
                                    for genome in pipeline_args.isoseq_genomes - {pipeline_args.ref_genome}}
            args.unfiltered_tm_gps = {genome: TransMap.get_args(pipeline_args, genome).tm_gp
                                      for genome in pipeline_args.isoseq_genomes - {pipeline_args.ref_genome}}
            args.chrom_sizes = {genome: GenomeFiles.get_args(pipeline_args, genome).sizes
                                for genome in pipeline_args.isoseq_genomes}
            # add the reference annotation as a pseudo-transMap to assign parents in reference
            args.filtered_tm_gps[pipeline_args.ref_genome] = ReferenceFiles.get_args(pipeline_args).annotation_gp
            args.unfiltered_tm_gps[pipeline_args.ref_genome] = ReferenceFiles.get_args(pipeline_args).annotation_gp
        elif mode == 'augCGP':
            args.tablename = tools.sqlInterface.AugCgpAlternativeGenes.__tablename__
            args.gps = AugustusCgp.get_args(pipeline_args).augustus_cgp_gp
            filtered_tm_gp_files = {genome: TransMap.get_args(pipeline_args, genome).filtered_tm_gp
                                    for genome in pipeline_args.target_genomes}
            unfiltered_tm_gp_files = {genome: TransMap.get_args(pipeline_args, genome).tm_gp
                                      for genome in pipeline_args.target_genomes}
            # add the reference annotation as a pseudo-transMap to assign parents in reference
            filtered_tm_gp_files[pipeline_args.ref_genome] = ReferenceFiles.get_args(pipeline_args).annotation_gp
            unfiltered_tm_gp_files[pipeline_args.ref_genome] = ReferenceFiles.get_args(pipeline_args).annotation_gp
            args.filtered_tm_gps = filtered_tm_gp_files
            args.unfiltered_tm_gps = unfiltered_tm_gp_files
            args.chrom_sizes = {genome: GenomeFiles.get_args(pipeline_args, genome).sizes
                                for genome in list(pipeline_args.target_genomes) + [pipeline_args.ref_genome]}
        else:
            raise Exception('Invalid mode passed to FindDenovoParents')
        return args

    def requires(self):
        if self.mode == 'augPB':
            yield self.clone(AugustusPb)
        elif self.mode == 'augCGP':
            yield self.clone(AugustusCgp)
        else:
            raise Exception('Invalid mode passed to FindDenovoParents')
        yield self.clone(TransMap)

    def get_table_targets(self, genome, tablename, pipeline_args):
        db = pipeline_args.dbs[genome]
        tools.fileOps.ensure_file_dir(db)
        conn_str = 'sqlite:///{}'.format(db)
        return luigi.contrib.sqla.SQLAlchemyTarget(connection_string=conn_str,
                                                   target_table=tablename,
                                                   update_id='_'.join([tablename, str(hash(pipeline_args))]))

    def output(self):
        pipeline_args = self.get_pipeline_args()
        denovo_args = FindDenovoParents.get_args(pipeline_args, self.mode)
        for genome in denovo_args.gps:
            yield self.get_table_targets(genome, denovo_args.tablename, pipeline_args)

    def run(self):
        pipeline_args = self.get_pipeline_args()
        denovo_args = FindDenovoParents.get_args(pipeline_args, self.mode)
        for genome, denovo_gp in denovo_args.gps.iteritems():
            table_target = self.get_table_targets(genome, denovo_args.tablename, pipeline_args)
            filtered_tm_gp = denovo_args.filtered_tm_gps[genome]
            unfiltered_tm_gp = denovo_args.unfiltered_tm_gps[genome]
            chrom_sizes = denovo_args.chrom_sizes[genome]
            df = assign_parents(filtered_tm_gp, unfiltered_tm_gp, chrom_sizes, denovo_gp)
            db = pipeline_args.dbs[genome]
            with tools.sqlite.ExclusiveSqlConnection(db) as engine:
                df.to_sql(denovo_args.tablename, engine, if_exists='replace')
            table_target.touch()
            counts = collections.Counter(df.ResolutionMethod)
            log_msg = 'Loaded table: {}.{}. Results: {}'
            assigned_str = '{}: {:,}'.format('assigned', counts[None])
            log_msg = log_msg.format(genome, denovo_args.tablename, assigned_str)
            result_str = ', '.join(['{}: {:,}'.format(name, val)
                                    for name, val in sorted(counts.iteritems()) if name is not None])
            if len(result_str) > 0:
                log_msg += ', ' + result_str + '.'
            logger.info(log_msg)


class Hgm(PipelineWrapperTask):
    """
    Task for launching the HomGeneMapping toil pipeline. This pipeline finds the cross species RNA-seq and annotation
    support across all species.
    It will be launched once for each of transMap, AugustusTM, AugustusTMR, AugustusCGP
    """
    @staticmethod
    def get_args(pipeline_args, mode):
        base_dir = os.path.join(pipeline_args.work_dir, 'hgm', mode)
        if mode == 'augCGP':
            # add reference to the target genomes
            tgt_genomes = list(pipeline_args.target_genomes) + [pipeline_args.ref_genome]
            gtf_in_files = {genome: AugustusCgp.get_args(pipeline_args).augustus_cgp_gtf[genome]
                            for genome in tgt_genomes}
        elif mode == 'augTM':
            tgt_genomes = pipeline_args.target_genomes
            gtf_in_files = {genome: Augustus.get_args(pipeline_args, genome).augustus_tm_gtf
                            for genome in tgt_genomes}
        elif mode == 'augTMR':
            # remove reference it may have RNA-seq
            tgt_genomes = (pipeline_args.rnaseq_genomes & set(pipeline_args.target_genomes)) - {pipeline_args.ref_genome}
            gtf_in_files = {genome: Augustus.get_args(pipeline_args, genome).augustus_tmr_gtf
                            for genome in tgt_genomes}
        elif mode == 'augPB':
            # add reference genome to target_genomes, but then intersect with isoseq genomes
            tgt_genomes = (set(pipeline_args.target_genomes) | {pipeline_args.ref_genome}) & pipeline_args.isoseq_genomes
            gtf_in_files = {genome: AugustusPb.get_args(pipeline_args, genome).augustus_pb_gtf
                            for genome in tgt_genomes}
        elif mode == 'transMap':
            tgt_genomes = pipeline_args.target_genomes
            gtf_in_files = {genome: TransMap.get_args(pipeline_args, genome).tm_gtf
                            for genome in tgt_genomes}
        else:
            raise UserException('Invalid mode was passed to Hgm module: {}.'.format(mode))
        args = tools.misc.HashableNamespace()
        args.genomes = tgt_genomes
        args.ref_genome = pipeline_args.ref_genome
        args.hal = pipeline_args.hal
        args.in_gtf = gtf_in_files
        args.gtf_out_dir = base_dir
        args.gtf_out_files = {genome: os.path.join(base_dir, genome + '.gtf') for genome in tgt_genomes}
        args.hints_db = pipeline_args.hints_db
        args.annotation_gtf = ReferenceFiles.get_args(pipeline_args).annotation_gtf
        args.annotation_gp = ReferenceFiles.get_args(pipeline_args).annotation_gp
        args.hgm_cpu = pipeline_args.hgm_cpu
        return args

    def validate(self):
        for tool in ['homGeneMapping', 'join_mult_hints.pl']:
            if not tools.misc.is_exec(tool):
                raise ToolMissingException('auxiliary program {} from the Augustus '
                                           'package not in global path.'.format(tool))
        if not tools.misc.is_exec('halLiftover'):
            raise ToolMissingException('halLiftover from the halTools package not in global path.')
        for tool in ['bedtools', 'bedSort']:
            if not tools.misc.is_exec(tool):
                raise ToolMissingException('{} is required for the homGeneMapping module.'.format(tool))

    def requires(self):
        pipeline_args = self.get_pipeline_args()
        self.validate()
        for mode in pipeline_args.modes:
            yield self.clone(HgmDriverTask, mode=mode)


class HgmDriverTask(PipelineTask):
    """
    Task for running each individual instance of the Hgm pipeline. Dumps the results into a sqlite database
    Also produces a GTF file that is parsed into this database.
    """
    mode = luigi.Parameter()

    def output(self):
        pipeline_args = self.get_pipeline_args()
        hgm_args = Hgm.get_args(pipeline_args, self.mode)
        for genome in hgm_args.genomes:
            db = pipeline_args.dbs[genome]
            tools.fileOps.ensure_file_dir(db)
            conn_str = 'sqlite:///{}'.format(db)
            tablename = tools.sqlInterface.tables['hgm'][self.mode].__tablename__
            yield luigi.contrib.sqla.SQLAlchemyTarget(connection_string=conn_str,
                                                      target_table=tablename,
                                                      update_id='_'.join([tablename, str(hash(pipeline_args))]))
        for f in hgm_args.gtf_out_files.itervalues():
            yield luigi.LocalTarget(f)

    def requires(self):
        if self.mode == 'augCGP':
            yield self.clone(AugustusCgp)
            yield self.clone(FindDenovoParents, mode='augCGP')
        elif self.mode == 'augTM' or self.mode == 'augTMR':
            yield self.clone(Augustus)
        elif self.mode == 'transMap':
            yield self.clone(TransMap)
        elif self.mode == 'augPB':
            yield self.clone(AugustusPb)
            yield self.clone(FindDenovoParents, mode='augPB')
        else:
            raise UserException('Invalid mode passed to HgmDriverTask: {}.'.format(self.mode))
        yield self.clone(BuildDb)
        yield self.clone(ReferenceFiles)

    def run(self):
        logger.info('Launching homGeneMapping for {}.'.format(self.mode))
        pipeline_args = self.get_pipeline_args()
        hgm_args = Hgm.get_args(pipeline_args, self.mode)
        hgm(hgm_args)
        # convert the output to a dataframe and write to the genome database
        databases = self.__class__.get_databases(pipeline_args)
        tablename = tools.sqlInterface.tables['hgm'][self.mode].__tablename__
        for genome, sqla_target in itertools.izip(*[hgm_args.genomes, self.output()]):
            df = parse_hgm_gtf(hgm_args.gtf_out_files[genome], genome)
            with tools.sqlite.ExclusiveSqlConnection(databases[genome]) as engine:
                df.to_sql(tablename, engine, if_exists='replace')
            sqla_target.touch()
            logger.info('Loaded table: {}.{}'.format(genome, tablename))


class IsoSeqTranscripts(PipelineWrapperTask):
    """
    Constructs a database table representing all unique exon structures seen in an IsoSeq dataset. This is used
    to validate isoforms (compared to homGeneMapping, which just validates exons/introns independently).

    These structures are analogous to Transcript objects.
    """
    @staticmethod
    def get_args(pipeline_args, genome):
        args = tools.misc.HashableNamespace()
        args.genome = genome
        args.hints_gff = BuildDb.get_args(pipeline_args, genome).hints_path
        return args

    def requires(self):
        pipeline_args = self.get_pipeline_args()
        for genome in pipeline_args.isoseq_genomes:
            yield self.clone(IsoSeqTranscriptsDriverTask, genome=genome)


class IsoSeqTranscriptsDriverTask(PipelineTask):
    """
    Driver task for IsoSeqTranscripts
    """
    genome = luigi.Parameter()
    tablename = tools.sqlInterface.IsoSeqExonStructures.__tablename__

    def output(self):
        pipeline_args = self.get_pipeline_args()
        db = pipeline_args.dbs[self.genome]
        tools.fileOps.ensure_file_dir(db)
        conn_str = 'sqlite:///{}'.format(db)
        return luigi.contrib.sqla.SQLAlchemyTarget(connection_string=conn_str,
                                                   target_table=self.tablename,
                                                   update_id='_'.join([self.tablename, str(hash(pipeline_args))]))

    def requires(self):
        yield self.clone(BuildDb)

    def construct_intervals(self, hints):
        """
        Converts hints derived from IsoSeq BAMs into discrete clusters of transcript objects. Merges all alignment gaps
        below 50bp and separates clusters over 100kb separated to avoid mega-transcripts for tandem gene families.
        """
        lines = [x.split() for x in open(hints) if 'PB' in x and '\texon\t' in x]
        # group these exons by grp tag
        groups = collections.defaultdict(list)
        for l in lines:
            attrs = dict([x.split('=') for x in l[-1].split(';')])
            if 'grp' not in attrs:  # not all introns get confidently assigned a group
                continue
            groups[attrs['grp']].append([l[0], int(l[3]) - 1, int(l[4])])

        # for each grp, perform clustering with 100kb distance to separate contigs as well as disjoint mappings
        # to do this, we use the ClusterTree data structure from bx-python.
        # we need one cluster-tree for every chromosome-grp combination
        # the 1 after the 100000 says 'read depth of 1 is sufficient for output'
        # see https://bcbio.wordpress.com/2009/04/29/finding-and-displaying-short-reads-clustered-in-the-genome/
        cluster_trees = collections.defaultdict(lambda: collections.defaultdict(lambda: ClusterTree(100000, 1)))
        # we also need to keep track of every interval for downstream processing
        i = 0
        interval_flat_list = []
        for grp, intervals in groups.iteritems():
            for chrom, start, stop in intervals:
                interval_flat_list.append([chrom, start, stop])
                cluster_trees[chrom][grp].insert(start, stop, i)
                i += 1

        # for each cluster, convert to a transcript object
        txs = []
        for chrom in cluster_trees:
            for grp, cluster_tree in cluster_trees[chrom].iteritems():
                for start, end, interval_indices in cluster_tree.getregions():
                    intervals = [interval_flat_list[i] for i in interval_indices]
                    intervals = {tools.intervals.ChromosomeInterval(chrom, start, stop, '.')
                                 for chrom, start, stop in intervals}
                    intervals = tools.intervals.gap_merge_intervals(intervals, 50)
                    txs.append(tools.transcripts.intervals_to_bed(intervals, name=grp))

        # convert these to a dataframe for sql output
        txs = [x.get_bed() for x in txs]
        df = pd.DataFrame(txs, columns=['chromosome', 'start', 'stop', 'name', 'score', 'strand', 'thickStart',
                                        'thickStop', 'rgb', 'blockCount', 'blockSizes', 'blockStarts'])
        return df

    def run(self):
        pipeline_args = self.get_pipeline_args()
        intron_args = IsoSeqTranscripts.get_args(pipeline_args, self.genome)
        df = pd.DataFrame(self.construct_intervals(intron_args.hints_gff))
        with tools.sqlite.ExclusiveSqlConnection(pipeline_args.dbs[self.genome]) as engine:
            df.to_sql(self.tablename, engine, if_exists='replace')
        self.output().touch()
        logger.info('Loaded table {}.{}'.format(self.genome, self.tablename))


class AlignTranscripts(PipelineWrapperTask):
    """
    Aligns the transcripts from transMap/AugustusTMR to the parent transcript(s).
    """
    @staticmethod
    def get_args(pipeline_args, genome):
        base_dir = os.path.join(pipeline_args.work_dir, 'transcript_alignment')
        args = tools.misc.HashableNamespace()
        args.ref_genome = pipeline_args.ref_genome
        args.genome = genome
        args.ref_genome_fasta = GenomeFiles.get_args(pipeline_args, pipeline_args.ref_genome).fasta
        args.genome_fasta = GenomeFiles.get_args(pipeline_args, genome).fasta
        args.annotation_gp = ReferenceFiles.get_args(pipeline_args).annotation_gp
        args.ref_db_path = PipelineTask.get_database(pipeline_args, pipeline_args.ref_genome)
        # the alignment_modes members hold the input genePreds and the mRNA/CDS alignment output paths
        args.transcript_modes = {'transMap': {'gp': TransMap.get_args(pipeline_args, genome).filtered_tm_gp,
                                              'mRNA': os.path.join(base_dir, genome + '.transMap.mRNA.psl'),
                                              'CDS': os.path.join(base_dir, genome + '.transMap.CDS.psl')}}
        if pipeline_args.augustus is True:
            args.transcript_modes['augTM'] = {'gp':  Augustus.get_args(pipeline_args, genome).augustus_tm_gp,
                                              'mRNA': os.path.join(base_dir, genome + '.augTM.mRNA.psl'),
                                              'CDS': os.path.join(base_dir, genome + '.augTM.CDS.psl')}
        if pipeline_args.augustus is True and genome in pipeline_args.rnaseq_genomes:
            args.transcript_modes['augTMR'] = {'gp': Augustus.get_args(pipeline_args, genome).augustus_tmr_gp,
                                               'mRNA': os.path.join(base_dir, genome + '.augTMR.mRNA.psl'),
                                               'CDS': os.path.join(base_dir, genome + '.augTMR.CDS.psl')}
        return args

    def validate(self):
        for tool in ['blat', 'pslCheck']:
            if not tools.misc.is_exec(tool):
                raise ToolMissingException('Tool {} not in global path.'.format(tool))

    def requires(self):
        self.validate()
        pipeline_args = self.get_pipeline_args()
        for target_genome in pipeline_args.target_genomes:
            yield self.clone(AlignTranscriptDriverTask, genome=target_genome)


class AlignTranscriptDriverTask(ToilTask):
    """
    Task for per-genome launching of a toil pipeline for aligning all transcripts found back to the reference in
    transcript space using BLAT.

    Each task returns a PSL of all alignments that will be analyzed next by EvaluateTranscripts.
    """
    genome = luigi.Parameter()

    def output(self):
        alignment_args = self.get_module_args(AlignTranscripts, genome=self.genome)
        for mode, paths in alignment_args.transcript_modes.iteritems():
            for aln_type in ['CDS', 'mRNA']:
                yield luigi.LocalTarget(paths[aln_type])

    def requires(self):
        alignment_args = self.get_module_args(AlignTranscripts, genome=self.genome)
        if 'augTM' in alignment_args.transcript_modes:
            yield self.clone(Augustus)
        yield self.clone(TransMap)
        yield self.clone(ReferenceFiles)
        yield self.clone(GenomeFiles)

    def run(self):
        logger.info('Launching Align Transcript toil pipeline for {} using {}.'.format(self.genome, self.batchSystem))
        toil_work_dir = os.path.join(self.work_dir, 'toil', 'transcript_alignment', self.genome)
        toil_options = self.prepare_toil_options(toil_work_dir)
        alignment_args = self.get_module_args(AlignTranscripts, genome=self.genome)
        align_transcripts(alignment_args, toil_options)
        logger.info('Align Transcript toil pipeline for {} completed.'.format(self.genome))


class EvaluateTranscripts(PipelineWrapperTask):
    """
    Evaluates all transcripts for important features. See the classify.py module for details on how this works.

    Each task will generate a genome-specific sqlite database. See the classify.py docstring for details.
    """
    @staticmethod
    def get_args(pipeline_args, genome):
        args = tools.misc.HashableNamespace()
        args.db_path = pipeline_args.dbs[genome]
        args.ref_db_path = PipelineTask.get_database(pipeline_args, pipeline_args.ref_genome)
        args.annotation_gp = ReferenceFiles.get_args(pipeline_args).annotation_gp
        args.fasta = GenomeFiles.get_args(pipeline_args, genome).fasta
        args.genome = genome
        args.ref_genome = pipeline_args.ref_genome
        # pass along all of the paths from alignment
        args.transcript_modes = AlignTranscripts.get_args(pipeline_args, genome).transcript_modes
        return args

    def validate(self):
        pass

    def requires(self):
        self.validate()
        pipeline_args = self.get_pipeline_args()
        for target_genome in pipeline_args.target_genomes:
            yield self.clone(EvaluateDriverTask, genome=target_genome)


class EvaluateDriverTask(PipelineTask):
    """
    Task for per-genome launching of a toil pipeline for aligning transcripts to their parent.
    """
    genome = luigi.Parameter()

    def build_table_names(self, eval_args):
        """construct table names based on input arguments"""
        tables = []
        for aln_mode in ['mRNA', 'CDS']:
            for tx_mode in eval_args.transcript_modes.iterkeys():
                names = [x.__tablename__ for x in tools.sqlInterface.tables[aln_mode][tx_mode].values()]
                tables.extend(names)
        return tables

    def pair_table_output(self, eval_args):
        """return dict of {table_name: SQLAlchemyTarget} for final writing"""
        return dict(zip(*[self.build_table_names(eval_args), self.output()]))

    def write_to_sql(self, results, eval_args):
        """Load the results into the SQLite database"""
        with tools.sqlite.ExclusiveSqlConnection(eval_args.db_path) as engine:
            for table, target in self.pair_table_output(eval_args).iteritems():
                df = results[table]
                df.to_sql(table, engine, if_exists='replace')
                target.touch()
                logger.info('Loaded table: {}.{}'.format(self.genome, table))

    def output(self):
        pipeline_args = self.get_pipeline_args()
        eval_args = self.get_module_args(EvaluateTranscripts, genome=self.genome)
        tools.fileOps.ensure_file_dir(eval_args.db_path)
        conn_str = 'sqlite:///{}'.format(eval_args.db_path)
        for table in self.build_table_names(eval_args):
            yield luigi.contrib.sqla.SQLAlchemyTarget(connection_string=conn_str,
                                                      target_table=table,
                                                      update_id='_'.join([table, str(hash(pipeline_args))]))

    def requires(self):
        return self.clone(AlignTranscripts), self.clone(ReferenceFiles), self.clone(TransMap)

    def run(self):
        logger.info('Evaluating transcript alignments for {}.'.format(self.genome))
        eval_args = self.get_module_args(EvaluateTranscripts, genome=self.genome)
        results = classify(eval_args)
        # results should be a dictionary of {table: dataframe}
        self.write_to_sql(results, eval_args)


class Consensus(PipelineWrapperTask):
    """
    Construct the consensus gene sets making use of the classification databases.
    """
    @staticmethod
    def get_args(pipeline_args, genome):
        base_dir = os.path.join(pipeline_args.out_dir, 'consensus_gene_set')
        # grab the genePred of every mode
        args = tools.misc.HashableNamespace()
        gp_list = [TransMap.get_args(pipeline_args, genome).filtered_tm_gp]
        args.tx_modes = ['transMap']
        args.denovo_tx_modes = []
        if pipeline_args.augustus is True:
            gp_list.append(Augustus.get_args(pipeline_args, genome).augustus_tm_gp)
            args.tx_modes.append('augTM')
        if pipeline_args.augustus is True and genome in pipeline_args.rnaseq_genomes:
            gp_list.append(Augustus.get_args(pipeline_args, genome).augustus_tmr_gp)
            args.tx_modes.append('augTMR')
        if pipeline_args.augustus_cgp is True:
            gp_list.append(AugustusCgp.get_args(pipeline_args).augustus_cgp_gp[genome])
            args.denovo_tx_modes.append('augCGP')
        if pipeline_args.augustus_pb is True and genome in pipeline_args.isoseq_genomes:
            gp_list.append(AugustusPb.get_args(pipeline_args, genome).augustus_pb_gp)
            args.denovo_tx_modes.append('augPB')
        args.gp_list = gp_list
        args.genome = genome
        args.transcript_modes = AlignTranscripts.get_args(pipeline_args, genome).transcript_modes.keys()
        args.augustus_cgp = pipeline_args.augustus_cgp
        args.db_path = pipeline_args.dbs[genome]
        args.ref_db_path = PipelineTask.get_database(pipeline_args, pipeline_args.ref_genome)
        args.hints_db_has_rnaseq = len(pipeline_args.rnaseq_genomes) > 0
        args.annotation_gp = ReferenceFiles.get_args(pipeline_args).annotation_gp
        args.consensus_gp = os.path.join(base_dir, genome + '.gp')
        args.consensus_gp_info = os.path.join(base_dir, genome + '.gp_info')
        args.consensus_gff3 = os.path.join(base_dir, genome + '.gff3')
        args.metrics_json = os.path.join(PipelineTask.get_metrics_dir(pipeline_args, genome), 'consensus.json')
        # user configurable options on how consensus finding should work
        args.intron_rnaseq_support = pipeline_args.intron_rnaseq_support
        args.exon_rnaseq_support = pipeline_args.exon_rnaseq_support
        args.intron_annot_support = pipeline_args.intron_annot_support
        args.exon_annot_support = pipeline_args.exon_annot_support
        args.original_intron_support = pipeline_args.original_intron_support
        args.denovo_num_introns = pipeline_args.denovo_num_introns
        args.denovo_splice_support = pipeline_args.denovo_splice_support
        args.denovo_exon_support = pipeline_args.denovo_exon_support
        args.require_pacbio_support = pipeline_args.require_pacbio_support
        args.in_species_rna_support_only = pipeline_args.in_species_rna_support_only
        return args

    def validate(self):
        pass

    def requires(self):
        self.validate()
        pipeline_args = self.get_pipeline_args()
        for target_genome in pipeline_args.target_genomes:
            yield self.clone(ConsensusDriverTask, genome=target_genome)


class ConsensusDriverTask(RebuildableTask):
    """
    Driver task for performing consensus finding.
    """
    genome = luigi.Parameter()

    def output(self):
        consensus_args = self.get_module_args(Consensus, genome=self.genome)
        yield luigi.LocalTarget(consensus_args.consensus_gp)
        yield luigi.LocalTarget(consensus_args.consensus_gp_info)
        yield luigi.LocalTarget(consensus_args.metrics_json)
        yield luigi.LocalTarget(consensus_args.consensus_gff3)

    def requires(self):
        pipeline_args = self.get_pipeline_args()
        yield self.clone(EvaluateTransMap)
        yield self.clone(EvaluateTranscripts)
        yield self.clone(Hgm)
        yield self.clone(AlignTranscripts)
        yield self.clone(ReferenceFiles)
        yield self.clone(EvaluateTransMap)
        yield self.clone(TransMap)
        if pipeline_args.augustus_pb:
            yield self.clone(AugustusPb)
            yield self.clone(IsoSeqTranscripts)
            yield self.clone(FindDenovoParents, mode='augPB')
        if pipeline_args.augustus_cgp:
            yield self.clone(AugustusCgp)
            yield self.clone(FindDenovoParents, mode='augCGP')

    def run(self):
        consensus_args = self.get_module_args(Consensus, genome=self.genome)
        logger.info('Generating consensus gene set for {}.'.format(self.genome))
        consensus_gp, consensus_gp_info, metrics_json, consensus_gff3 = self.output()
        metrics_dict = generate_consensus(consensus_args)
        PipelineTask.write_metrics(metrics_dict, metrics_json)


class Plots(RebuildableTask):
    """
    Produce final analysis plots
    """
    @staticmethod
    def get_args(pipeline_args):
        base_dir = os.path.join(pipeline_args.out_dir, 'plots')
        ordered_genomes = tools.hal.build_genome_order(pipeline_args.hal, pipeline_args.ref_genome,
                                                       pipeline_args.target_genomes,
                                                       pipeline_args.annotate_ancestors)
        args = tools.misc.HashableNamespace()
        args.ordered_genomes = ordered_genomes
        # plots derived from transMap results
        args.tm_coverage = luigi.LocalTarget(os.path.join(base_dir, 'transmap_coverage.pdf'))
        args.tm_identity = luigi.LocalTarget(os.path.join(base_dir, 'transmap_identity.pdf'))
        # plots derived from transMap filtering
        args.paralogy = luigi.LocalTarget(os.path.join(base_dir, 'paralogy.pdf'))
        args.gene_collapse = luigi.LocalTarget(os.path.join(base_dir, 'gene_family_collapse.pdf'))
        # plots derived from transcript alignment / consensus finding
        args.coverage = luigi.LocalTarget(os.path.join(base_dir, 'coverage.pdf'))
        args.identity = luigi.LocalTarget(os.path.join(base_dir, 'identity.pdf'))
        args.completeness = luigi.LocalTarget(os.path.join(base_dir, 'completeness.pdf'))
        args.consensus_extrinsic_support = luigi.LocalTarget(os.path.join(base_dir, 'consensus_extrinsic_support.pdf'))
        args.consensus_annot_support = luigi.LocalTarget(os.path.join(base_dir, 'consensus_annotation_support.pdf'))
        args.tx_modes = luigi.LocalTarget(os.path.join(base_dir, 'transcript_modes.pdf'))
        args.indel = luigi.LocalTarget(os.path.join(base_dir, 'coding_indels.pdf'))
        args.missing = luigi.LocalTarget(os.path.join(base_dir, 'missing_genes_transcripts.pdf'))
        # plots that depend on execution mode
        if pipeline_args.augustus is True:
            args.improvement = luigi.LocalTarget(os.path.join(base_dir, 'augustus_improvement.pdf'))
        if 'augCGP' in pipeline_args.modes or 'augPB' in pipeline_args.modes:
            args.denovo = luigi.LocalTarget(os.path.join(base_dir, 'denovo.pdf'))
        if 'augPB' in pipeline_args.modes:
            args.pb_support = luigi.LocalTarget(os.path.join(base_dir, 'IsoSeq_isoform_validation.pdf'))
            args.pb_genomes = pipeline_args.isoseq_genomes
        args.split_genes = luigi.LocalTarget(os.path.join(base_dir, 'split_genes.pdf'))
        # input data
        args.metrics_jsons = OrderedDict([[genome, Consensus.get_args(pipeline_args, genome).metrics_json]
                                          for genome in ordered_genomes])
        args.tm_jsons = OrderedDict([[genome, TransMap.get_args(pipeline_args, genome).metrics_json]
                                     for genome in ordered_genomes])
        args.annotation_db = PipelineTask.get_database(pipeline_args, pipeline_args.ref_genome)
        args.dbs = OrderedDict([[genome, PipelineTask.get_database(pipeline_args, genome)]
                                for genome in ordered_genomes])
        args.in_species_rna_support_only = pipeline_args.in_species_rna_support_only
        return args

    def output(self):
        pipeline_args = self.get_pipeline_args()
        args = Plots.get_args(pipeline_args)
        return [p for p in args.__dict__.itervalues() if isinstance(p, luigi.LocalTarget)]

    def requires(self):
        yield self.clone(Consensus)
        yield self.clone(EvaluateTransMap)
        yield self.clone(EvaluateTranscripts)
        yield self.clone(Hgm)
        yield self.clone(ReferenceFiles)
        yield self.clone(EvaluateTransMap)
        yield self.clone(TransMap)

    def run(self):
        pipeline_args = self.get_pipeline_args()
        logger.info('Generating plots.')
        generate_plots(Plots.get_args(pipeline_args))


class ReportStats(PipelineTask):
    """
    Reports all the stats at the end of the pipeline
    """
    def requires(self):
        yield self.clone(PrepareFiles)
        yield self.clone(BuildDb)
        yield self.clone(Chaining)
        yield self.clone(TransMap)
        yield self.clone(EvaluateTransMap)
        if self.augustus is True:
            yield self.clone(Augustus)
        if self.augustus_cgp is True:
            yield self.clone(AugustusCgp)
            yield self.clone(FindDenovoParents, mode='augCGP')
        if self.augustus_pb is True:
            yield self.clone(AugustusPb)
            yield self.clone(FindDenovoParents, mode='augPB')
            yield self.clone(IsoSeqTranscripts)
        yield self.clone(Hgm)
        yield self.clone(AlignTranscripts)
        yield self.clone(EvaluateTranscripts)
        yield self.clone(Consensus)
        yield self.clone(Plots)
        if self.assembly_hub is True:
            yield self.clone(AssemblyHub)

    def output(self):
        # dumb -- need it to be something
        pipeline_args = self.get_pipeline_args()
        tools.fileOps.ensure_file_dir(pipeline_args.stats_db)
        conn_str = 'sqlite:///{}'.format(pipeline_args.stats_db)
        return luigi.contrib.sqla.SQLAlchemyTarget(connection_string=conn_str,
                                                   target_table='stats',
                                                   update_id='_'.join(['stats', str(hash(pipeline_args))]))

    def run(self):
        pipeline_args = self.get_pipeline_args()
        luigi_stats = tools.sqlInterface.load_luigi_stats(pipeline_args.stats_db, 'stats')
        
        try:
            toil_stats = tools.sqlInterface.load_luigi_stats(pipeline_args.stats_db, 'toil_stats')
        except ValueError:
            logger.warning('Toil task already ran, therefore no stats')
        else:
            core_time = round(sum(luigi_stats.ProcessingTime) / 3600, 1)
            toil_core_time = round(sum(toil_stats.TotalTime) / 3600, 1)
            total = core_time + toil_core_time
            logger.info('Local core time: {:,} hours. Toil core time: {:,} hours. '
                    'Total computation time: {:,} hours.'.format(core_time, toil_core_time, total))
        self.output().touch()


class AssemblyHub(PipelineWrapperTask):
    """
    Construct an assembly hub out of all the results
    """
    def requires(self):
        tools.fileOps.ensure_dir(self.out_dir)
        yield self.clone(CreateDirectoryStructure)
        yield self.clone(CreateTracks)


class CreateDirectoryStructure(RebuildableTask):
    """
    Constructs the directory structure. Creates symlinks for all relevant files.
    """
    @staticmethod
    def get_args(pipeline_args):
        args = tools.misc.HashableNamespace()
        args.genomes = list(pipeline_args.target_genomes) + [pipeline_args.ref_genome]
        args.out_dir = os.path.join(pipeline_args.out_dir, 'assemblyHub')
        args.hub_txt = os.path.join(args.out_dir, 'hub.txt')
        args.genomes_txt = os.path.join(args.out_dir, 'genomes.txt')
        args.groups_txt = os.path.join(args.out_dir, 'groups.txt')
        genome_files = frozendict({genome: GenomeFiles.get_args(pipeline_args, genome) for genome in args.genomes})
        sizes = {}
        twobits = {}
        trackdbs = {}
        for genome, genome_file in genome_files.iteritems():
            sizes[genome] = (genome_file.sizes, os.path.join(args.out_dir, genome, 'chrom.sizes'))
            twobits[genome] = (genome_file.two_bit, os.path.join(args.out_dir, genome, '{}.2bit'.format(genome)))
            trackdbs[genome] = os.path.join(args.out_dir, genome, 'trackDb.txt')
        args.sizes = frozendict(sizes)
        args.twobits = frozendict(twobits)
        args.trackdbs = frozendict(trackdbs)
        args.hal = os.path.join(args.out_dir, os.path.basename(pipeline_args.hal))
        return args

    def requires(self):
        yield self.clone(Consensus)
        yield self.clone(EvaluateTransMap)
        yield self.clone(EvaluateTranscripts)
        yield self.clone(Hgm)
        yield self.clone(ReferenceFiles)
        yield self.clone(EvaluateTransMap)
        yield self.clone(TransMap)

    def output(self):
        pipeline_args = self.get_pipeline_args()
        args = CreateDirectoryStructure.get_args(pipeline_args)
        yield luigi.LocalTarget(args.hub_txt)
        yield luigi.LocalTarget(args.genomes_txt)
        yield luigi.LocalTarget(args.groups_txt)
        yield luigi.LocalTarget(args.hal)
        for local_path, hub_path in args.sizes.itervalues():
            yield luigi.LocalTarget(hub_path)
        for local_path, hub_path in args.twobits.itervalues():
            yield luigi.LocalTarget(hub_path)

    def run(self):
        pipeline_args = self.get_pipeline_args()
        args = CreateDirectoryStructure.get_args(pipeline_args)
        tools.fileOps.ensure_file_dir(args.out_dir)

        # write the hub.txt file
        with luigi.LocalTarget(args.hub_txt).open('w') as outf:
            outf.write(hub_str.format(hal=os.path.splitext(os.path.basename(pipeline_args.hal))[0],
                                      email=pipeline_args.hub_email))

        # write the groups.txt file
        with luigi.LocalTarget(args.groups_txt).open('w') as outf:
            outf.write(groups_str)

        # write the genomes.txt file, construct a dir
        with luigi.LocalTarget(args.genomes_txt).open('w') as outf:
            for genome, (sizes_local_path, sizes_hub_path) in args.sizes.iteritems():
                outf.write(genome_str.format(genome=genome, default_pos=find_default_pos(sizes_local_path)))

        # link the hal
        shutil.copy(pipeline_args.hal, args.hal)

        # construct a directory for each genome
        for genome, (sizes_local_path, sizes_hub_path) in args.sizes.iteritems():
            tools.fileOps.ensure_file_dir(sizes_hub_path)
            shutil.copy(sizes_local_path, sizes_hub_path)
            twobit_local_path, twobit_hub_path = args.twobits[genome]
            shutil.copy(twobit_local_path, twobit_hub_path)


class CreateTracks(PipelineWrapperTask):
    """
    Wrapper task for track creation.
    """
    def validate(self):
        for tool in ['bedSort', 'pslToBigPsl', 'wiggletools', 'wigToBigWig']:#, 'bamCoverage']:
            if not tools.misc.is_exec(tool):
                raise ToolMissingException('Tool {} not in global path.'.format(tool))

    def requires(self):
        self.validate()
        pipeline_args = self.get_pipeline_args()
        for genome in pipeline_args.target_genomes:
            yield self.clone(CreateTracksDriverTask, genome=genome)
            yield self.clone(CreateTrackDbs, genome=genome)
        yield self.clone(CreateTracksDriverTask, genome=pipeline_args.ref_genome)
        yield self.clone(CreateTrackDbs, genome=pipeline_args.ref_genome)


class CreateTracksDriverTask(PipelineWrapperTask):
    """
    Dynamically generates each track task, the combines the results into the final trackDb.
    """
    genome = luigi.Parameter()

    def requires(self):
        pipeline_args = self.get_pipeline_args()
        if self.genome not in pipeline_args.target_genomes and self.genome != pipeline_args.ref_genome:
            return
        directory_args = CreateDirectoryStructure.get_args(pipeline_args)
        out_dir = os.path.join(directory_args.out_dir, self.genome)
        if pipeline_args.augustus_cgp is True and self.genome in pipeline_args.target_genomes:
            yield self.clone(DenovoTrack, track_path=os.path.join(out_dir, 'augustus_cgp.bb'),
                             trackdb_path=os.path.join(out_dir, 'augustus_cgp.txt'), mode='augCGP')
        if pipeline_args.augustus_pb is True and self.genome in pipeline_args.isoseq_genomes:
            yield self.clone(DenovoTrack, track_path=os.path.join(out_dir, 'augustus_pb.bb'),
                             trackdb_path=os.path.join(out_dir, 'augustus_pb.txt'), mode='augPB')

        # TODO: allow non-reference annotations
        #if self.genome in pipeline_args.annotation_genomes:
        if self.genome == pipeline_args.ref_genome:
            annotation_gp = ReferenceFiles.get_args(pipeline_args).annotation_gp
            yield self.clone(BgpTrack, track_path=os.path.join(out_dir, 'annotation.bb'),
                             trackdb_path=os.path.join(out_dir, 'annotation.txt'),
                             genepred_path=annotation_gp, label=os.path.splitext(os.path.basename(annotation_gp))[0])

        if self.genome in pipeline_args.target_genomes:
            yield self.clone(ConsensusTrack, track_path=os.path.join(out_dir, 'consensus.bb'),
                             trackdb_path=os.path.join(out_dir, 'consensus.txt'))

            tx_modes = ['transMap']
            if pipeline_args.augustus is True:
                tx_modes.append('augTM')
                if self.genome in pipeline_args.rnaseq_genomes:
                    tx_modes.append('augTMR')
            yield self.clone(EvaluationTrack, track_path=os.path.join(out_dir, 'evaluation.bb'),
                             trackdb_path=os.path.join(out_dir, 'evaluation.txt'),
                             tx_modes=tuple(tx_modes))

            tm_args = TransMap.get_args(pipeline_args, self.genome)
            yield self.clone(TransMapTrack, track_path=os.path.join(out_dir, 'transmap.bb'),
                             trackdb_path=os.path.join(out_dir, 'transmap.txt'))
            yield self.clone(BgpTrack, track_path=os.path.join(out_dir, 'filtered_transmap.bb'),
                             trackdb_path=os.path.join(out_dir, 'filtered_transmap.txt'),
                             genepred_path=tm_args.filtered_tm_gp, label='Filtered transMap', visibility='hide')

            if pipeline_args.augustus is True and self.genome in pipeline_args.rnaseq_genomes:
                yield self.clone(AugustusTrack, track_path=os.path.join(out_dir, 'augustus.bb'),
                                 trackdb_path=os.path.join(out_dir, 'augustus.txt'))

        if self.genome in pipeline_args.isoseq_genomes:
            isoseq_bams = []
            # add a number to make names unique
            for i, bam in enumerate(pipeline_args.cfg['ISO_SEQ_BAM'][self.genome]):
                new_bam = os.path.join(out_dir, '{}_{}'.format(i, os.path.basename(bam)))
                isoseq_bams.append((bam, new_bam))
            yield self.clone(IsoSeqBamTrack, trackdb_path=os.path.join(out_dir, 'isoseq_bams.txt'),
                             isoseq_bams=tuple(isoseq_bams))

        if self.genome in pipeline_args.rnaseq_genomes:
            yield self.clone(SpliceTrack, track_path=os.path.join(out_dir, 'splices.bb'),
                             trackdb_path=os.path.join(out_dir, 'splices.txt'))
            # expression is disabled until I fix wiggletools (bamCoverage is needed)
            #if self.genome not in pipeline_args.intron_only_genomes:
            #    yield self.clone(ExpressionTracks, max_track_path=os.path.join(out_dir, 'max_expression.bw'),
            #                     median_track_path=os.path.join(out_dir, 'median_expression.bw'),
            #                     trackdb_path=os.path.join(out_dir, 'expression.txt'))


class CreateTrackDbs(RebuildableTask):
    """Create the final trackDb entries"""
    genome = luigi.Parameter()

    def requires(self):
        return self.clone(CreateTracksDriverTask)

    def output(self):
        pipeline_args = self.get_pipeline_args()
        directory_args = CreateDirectoryStructure.get_args(pipeline_args)
        return luigi.LocalTarget(directory_args.trackdbs[self.genome])

    def run(self):
        pipeline_args = self.get_pipeline_args()
        directory_args = CreateDirectoryStructure.get_args(pipeline_args)
        out_dir = os.path.join(directory_args.out_dir, self.genome)
        org_str = construct_org_str(directory_args.genomes)
        with self.output().open('w') as outf:
            for f in os.listdir(out_dir):
                if f.endswith('.txt'):
                    outf.write('include {}\n'.format(f))
            outf.write('\n\n')

            outf.write(snake_composite.format(org_str=org_str))
            for genome in directory_args.genomes:
                # by default, only the reference genome is visible unless we are on the reference, then all are
                if self.genome == pipeline_args.ref_genome:
                    if genome == pipeline_args.ref_genome:
                        visibility = 'hide'
                    else:
                        visibility = 'full'
                else:
                    visibility = 'hide' if genome != pipeline_args.ref_genome else 'full'
                hal_path = '../{}'.format(os.path.basename(pipeline_args.hal))
                outf.write(snake_template.format(genome=genome, hal_path=hal_path, visibility=visibility))


class DenovoTrack(TrackTask):
    """Constructs a denovo track"""
    mode = luigi.Parameter()

    def run(self):
        def find_rgb(s):
            if s.AssignedGeneId is None and s.AlternativeGeneIds is None:
                return '175,87,207'  # both null -> purple (denovo)
            elif s.AssignedGeneId is None and s.AlternativeGeneIds is not None:
                return '87,207,175'  # no assigned -> teal (possible_paralog)
            return '0'

        def find_alternative_gene_names(s, annotation_info):
            if s.AlternativeGeneIds is None:
                return 'N/A'
            r = {tools.misc.slice_df(annotation_info, gene).iloc[0].GeneName for
                 gene in s.AlternativeGeneIds.split(',')}
            return ','.join(r)

        pipeline_args = self.get_pipeline_args()
        track, trackdb = self.output()
        chrom_sizes = GenomeFiles.get_args(pipeline_args, self.genome).sizes
        # load database information
        db_path = pipeline_args.dbs[self.genome]
        alt_names = load_alt_names(db_path, [self.mode])
        denovo_hgm_df = load_hgm_vectors(db_path, self.mode).drop(['GeneId', 'TranscriptId'], axis=1)
        denovo_df = pd.merge(denovo_hgm_df, alt_names, on='AlignmentId').set_index('AlignmentId')
        annotation_info = tools.sqlInterface.load_annotation(pipeline_args.dbs[pipeline_args.ref_genome])
        annotation_info = annotation_info.set_index('GeneId')

        if self.mode == 'augCGP':
            augustus_gp = AugustusCgp.get_args(pipeline_args).augustus_cgp_gp[self.genome]
        else:
            augustus_gp = AugustusPb.get_args(pipeline_args, self.genome).augustus_pb_gp

        tmp = luigi.LocalTarget(is_tmp=True)
        as_file = luigi.LocalTarget(is_tmp=True)

        with as_file.open('w') as outf:
            outf.write(denovo_as)

        with tmp.open('w') as outf:
            for tx in tools.transcripts.gene_pred_iterator(augustus_gp):
                s = denovo_df.ix[tx.name]
                alternative_gene_ids = 'N/A' if s.AlternativeGeneIds is None else s.AlternativeGeneIds
                intron_rna = ','.join(map(str, s.IntronRnaSupport))
                exon_rna = ','.join(map(str, s.ExonRnaSupport))
                intron_annot = ','.join(map(str, s.IntronAnnotSupport))
                exon_annot = ','.join(map(str, s.ExonAnnotSupport))
                if s.AssignedGeneId is None:
                    assigned_gene_id = gene_name = gene_type = alternative_gene_names = 'N/A'
                else:
                    a = tools.misc.slice_df(annotation_info, s.AssignedGeneId).iloc[0]
                    gene_name = a.GeneName
                    gene_type = a.GeneBiotype
                    assigned_gene_id = s.AssignedGeneId
                    alternative_gene_names = find_alternative_gene_names(s, annotation_info)
                block_starts, block_sizes, exon_frames = tools.transcripts.create_bed_info_gp(tx)
                row = [tx.chromosome, tx.start, tx.stop, tx.name, tx.score, tx.strand, tx.thick_start,
                       tx.thick_stop, find_rgb(s), tx.block_count, block_sizes, block_starts,
                       gene_name, tx.cds_start_stat, tx.cds_end_stat, exon_frames,
                       gene_type, assigned_gene_id, alternative_gene_ids, alternative_gene_names,
                       exon_annot, exon_rna, intron_annot, intron_rna]
                tools.fileOps.print_row(outf, row)
        tools.procOps.run_proc(['bedSort', tmp.path, tmp.path])

        with tools.fileOps.TemporaryFilePath() as out_path:
            cmd = ['bedToBigBed', '-extraIndex=assignedGeneId,name,name2',
                   '-type=bed12+8', '-tab', '-as={}'.format(as_file.path), tmp.path, chrom_sizes, out_path]
            tools.procOps.run_proc(cmd, stderr='/dev/null')
            tools.fileOps.atomic_install(out_path, track.path)

        label = 'AugustusCGP' if self.mode == 'augCGP' else 'AugustusPB'
        description = 'Comparative Augustus' if self.mode == 'augCGP' else 'PacBio Augustus'
        with trackdb.open('w') as outf:
            outf.write(denovo_template.format(name='augustus_{}_{}'.format(self.mode, self.genome),
                                              short_label=label, long_label=label, description=description,
                                              path=os.path.basename(track.path)))


class BgpTrack(TrackTask):
    """Constructs a standard modified bigGenePred track"""
    genepred_path = luigi.Parameter()
    label = luigi.Parameter()
    visibility = luigi.Parameter(default='pack')

    def run(self):
        def find_rgb(info):
            """blue for coding, green for non-coding"""
            if info.TranscriptBiotype == 'protein_coding':
                return '76,85,212'
            return '85,212,76'

        def convert_case(snake_str):
            components = snake_str.split('_')
            return ''.join(x.title() for x in components)

        pipeline_args = self.get_pipeline_args()
        track, trackdb = self.output()
        chrom_sizes = GenomeFiles.get_args(pipeline_args, self.genome).sizes
        annotation_info = tools.sqlInterface.load_annotation(pipeline_args.dbs[pipeline_args.ref_genome])
        # hacky way to make columns consistent
        if 'transcript_id' in annotation_info.columns:
            annotation_info.columns = [convert_case(c) for c in annotation_info.columns]
        annotation_info = annotation_info.set_index('TranscriptId')

        tmp = luigi.LocalTarget(is_tmp=True)
        as_file = luigi.LocalTarget(is_tmp=True)

        with as_file.open('w') as outf:
            outf.write(modified_bgp_as)

        with tmp.open('w') as outf:
            for tx in tools.transcripts.gene_pred_iterator(self.genepred_path):
                s = annotation_info.ix[tools.nameConversions.strip_alignment_numbers(tx.name)]
                block_starts, block_sizes, exon_frames = tools.transcripts.create_bed_info_gp(tx)
                row = [tx.chromosome, tx.start, tx.stop, s.TranscriptName, tx.score, tx.strand, tx.thick_start,
                       tx.thick_stop, find_rgb(s), tx.block_count, block_sizes, block_starts,
                       s.GeneName, tx.cds_start_stat, tx.cds_end_stat, exon_frames,
                       tx.name, s.GeneId, s.TranscriptBiotype, s.GeneBiotype]
                tools.fileOps.print_row(outf, row)
        tools.procOps.run_proc(['bedSort', tmp.path, tmp.path])

        with tools.fileOps.TemporaryFilePath() as out_path:
            cmd = ['bedToBigBed', '-extraIndex=name,name2,geneId,transcriptId',
                   '-type=bed12+8', '-tab', '-as={}'.format(as_file.path), tmp.path, chrom_sizes, out_path]
            tools.procOps.run_proc(cmd, stderr='/dev/null')
            tools.fileOps.atomic_install(out_path, track.path)


        with trackdb.open('w') as outf:
            outf.write(bgp_template.format(name='{}_{}'.format(self.label.replace(' ', '_'), self.genome),
                                           label=self.label, visibility=self.visibility,
                                           path=os.path.basename(track.path)))


class ConsensusTrack(TrackTask):
    """Constructs a modified bigGenePred for consensus gene sets"""
    def run(self):
        def find_rgb(info):
            """red for failed, blue for coding, green for non-coding, purple for denovo"""
            if info.transcript_biotype == 'unknown_likely_coding':
                return '135,76,212'
            elif info.transcript_biotype == 'protein_coding':
                return '76,85,212'
            return '85,212,76'

        pipeline_args = self.get_pipeline_args()
        track, trackdb = self.output()
        chrom_sizes = GenomeFiles.get_args(pipeline_args, self.genome).sizes
        consensus_args = Consensus.get_args(pipeline_args, self.genome)
        consensus_gp_info = pd.read_csv(consensus_args.consensus_gp_info, sep='\t',
                                        header=0, na_filter=False).set_index('transcript_id')

        has_rnaseq = len(pipeline_args.rnaseq_genomes) > 0
        has_pb = 'pacbio_isoform_supported' in consensus_gp_info.columns

        tmp_gp = luigi.LocalTarget(is_tmp=True)
        as_file = luigi.LocalTarget(is_tmp=True)

        with tmp_gp.open('w') as outf:
            for tx in tools.transcripts.gene_pred_iterator(consensus_args.consensus_gp):
                info = consensus_gp_info.ix[tx.name]
                block_starts, block_sizes, exon_frames = tools.transcripts.create_bed_info_gp(tx)
                tx_name = info.source_transcript_name if info.source_transcript_name != 'N/A' else tx.name
                row = [tx.chromosome, tx.start, tx.stop, tx_name, tx.score, tx.strand,
                       tx.thick_start, tx.thick_stop, find_rgb(info), tx.block_count, block_sizes, block_starts,
                       info.source_gene_common_name, tx.cds_start_stat, tx.cds_end_stat, exon_frames,
                       tx.name, info.transcript_biotype, tx.name2, info.gene_biotype, info.source_gene,
                       info.source_transcript, info.alignment_id, info.alternative_source_transcripts,
                       info.paralogy, info.frameshift, info.exon_annotation_support,
                       info.intron_annotation_support, info.transcript_class, info.transcript_modes,
                       info.valid_start, info.valid_stop, info.proper_orf]
                if has_rnaseq:
                    row.extend([info.intron_rna_support, info.exon_rna_support])
                if has_pb:
                    row.append(info.pacbio_isoform_supported)
                tools.fileOps.print_row(outf, row)

        with as_file.open('w') as outf:
            as_str = construct_consensus_gp_as(has_rnaseq, has_pb)
            outf.write(as_str)
        tools.procOps.run_proc(['bedSort', tmp_gp.path, tmp_gp.path])
        with tools.fileOps.TemporaryFilePath() as out_path:
            cmd = ['bedToBigBed', '-extraIndex=name,name2,txId,geneName,sourceGene,sourceTranscript,alignmentId',
                   '-type=bed12+21', '-tab', '-as={}'.format(as_file.path), tmp_gp.path, chrom_sizes, out_path]
            tools.procOps.run_proc(cmd, stderr='/dev/null')
            tools.fileOps.atomic_install(out_path, track.path)

        with trackdb.open('w') as outf:
            outf.write(consensus_template.format(genome=self.genome, path=os.path.basename(track.path)))


class EvaluationTrack(TrackTask):
    """Constructs the consensus evaluation track"""
    tx_modes = luigi.TupleParameter()

    def run(self):
        def load_evals(tx_mode):
            """Loads the error tracks from the database"""
            cds_table = tools.sqlInterface.tables['CDS'][tx_mode]['evaluation']
            mrna_table = tools.sqlInterface.tables['mRNA'][tx_mode]['evaluation']
            cds_df = pd.read_sql_table(cds_table.__tablename__, engine).set_index('AlignmentId')
            mrna_df = pd.read_sql_table(mrna_table.__tablename__, engine).set_index('AlignmentId')
            return {'CDS': cds_df, 'mRNA': mrna_df}

        pipeline_args = self.get_pipeline_args()
        track, trackdb = self.output()
        chrom_sizes = GenomeFiles.get_args(pipeline_args, self.genome).sizes
        engine = tools.sqlInterface.create_engine('sqlite:///' + pipeline_args.dbs[self.genome])
        evals = {tx_mode: load_evals(tx_mode) for tx_mode in self.tx_modes}
        consensus_args = Consensus.get_args(pipeline_args, self.genome)
        consensus_gp_info = pd.read_csv(consensus_args.consensus_gp_info, sep='\t',
                                        header=0, na_filter=False).set_index('transcript_id')
        aln_ids = set(consensus_gp_info.alignment_id)
        rows = []
        for aln_id in aln_ids:
            tx_mode = tools.nameConversions.alignment_type(aln_id)
            if tx_mode not in ['transMap', 'augTM', 'augTMR']:
                continue
            mode = 'CDS'
            df = tools.misc.slice_df(evals[tx_mode][mode], aln_id)
            if len(df) == 0:
                mode = 'mRNA'
                df = tools.misc.slice_df(evals[tx_mode][mode], aln_id)
            for tx_id, s in df.iterrows():
                bed = s.tolist()
                bed[3] = '/'.join([tx_id, bed[3], mode])
                rows.append(bed)

        tmp = luigi.LocalTarget(is_tmp=True)
        with tmp.open('w') as tmp_handle:
            tools.fileOps.print_rows(tmp_handle, rows)
        tools.procOps.run_proc(['bedSort', tmp.path, tmp.path])
        with tools.fileOps.TemporaryFilePath() as out_path:
            cmd = ['bedToBigBed', '-type=bed12', '-tab', tmp.path, chrom_sizes, out_path]
            tools.procOps.run_proc(cmd, stderr='/dev/null')
            tools.fileOps.atomic_install(out_path, track.path)


        with trackdb.open('w') as outf:
            outf.write(error_template.format(genome=self.genome, path=os.path.basename(track.path)))


class TransMapTrack(TrackTask):
    """Constructs the transMap bigPsl"""
    def run(self):
        pipeline_args = self.get_pipeline_args()
        track, trackdb = self.output()
        chrom_sizes = GenomeFiles.get_args(pipeline_args, self.genome).sizes
        fasta = ReferenceFiles.get_args(pipeline_args).transcript_fasta
        tm_args = TransMap.get_args(pipeline_args, self.genome)

        # we have to construct a reference CDS file as well as rename the reference fasta to the new names
        mrna = luigi.LocalTarget(is_tmp=True)
        cds = luigi.LocalTarget(is_tmp=True)
        tmp = luigi.LocalTarget(is_tmp=True)
        as_file = luigi.LocalTarget(is_tmp=True)
        seq_dict = tools.bio.get_sequence_dict(fasta)
        ref_tx_dict = tools.transcripts.get_gene_pred_dict(ReferenceFiles.get_args(pipeline_args).annotation_gp)
        with cds.open('w') as cds_handle, mrna.open('w') as mrna_handle:
            for tx in tools.transcripts.gene_pred_iterator(tm_args.tm_gp):
                ref_tx = ref_tx_dict[tools.nameConversions.strip_alignment_numbers(tx.name)]
                tools.bio.write_fasta(mrna_handle, tx.name, str(seq_dict[ref_tx.name]))
                if ref_tx.cds_size == 0:  # non-coding txs have no cds interval
                    start = stop = 0
                else:
                    start = ref_tx.cds_coordinate_to_mrna(0) + ref_tx.offset
                    stop = start + ref_tx.cds_size - ((ref_tx.cds_size - ref_tx.offset) % 3)
                cds_handle.write('{}\t{}..{}\n'.format(tx.name, start + 1, stop))

        with tmp.open('w') as outf:
            cmd = [['pslToBigPsl', '-cds={}'.format(cds.path), '-fa={}'.format(mrna.path), tm_args.tm_psl, 'stdout'],
                   ['bedSort', '/dev/stdin', '/dev/stdout']]
            tools.procOps.run_proc(cmd, stdout=outf, stderr='/dev/null')

        with as_file.open('w') as outf:
            outf.write(bigpsl)

        with tools.fileOps.TemporaryFilePath() as out_path:
            cmd = ['bedToBigBed', '-type=bed12+13', '-tab', '-extraIndex=name',
                   '-as={}'.format(as_file.path), tmp.path, chrom_sizes, out_path]
            tools.procOps.run_proc(cmd, stderr='/dev/null')
            tools.fileOps.atomic_install(out_path, track.path)

        with trackdb.open('w') as outf:
            outf.write(bigpsl_template.format(name='transmap_{}'.format(self.genome), short_label='transMap',
                                              long_label='transMap', path=os.path.basename(track.path),
                                              visibility='pack'))


class AugustusTrack(TrackTask):
    """Constructs a combined TM(R) track"""
    def run(self):
        pipeline_args = self.get_pipeline_args()
        track, trackdb = self.output()
        chrom_sizes = GenomeFiles.get_args(pipeline_args, self.genome).sizes
        annotation_info = tools.sqlInterface.load_annotation(pipeline_args.dbs[pipeline_args.ref_genome])
        annotation_info = annotation_info.set_index('TranscriptId')
        aug_args = Augustus.get_args(pipeline_args, self.genome)
        tm_gp = aug_args.augustus_tm_gp
        if self.genome in pipeline_args.rnaseq_genomes:
            tmr_gp = aug_args.augustus_tmr_gp
        else:
            tmr_gp = None

        with tools.fileOps.TemporaryFilePath() as tmp, tools.fileOps.TemporaryFilePath() as as_file:
            with open(as_file, 'w') as outf:
                outf.write(modified_bgp_as)
            with open(tmp, 'w') as outf:
                for gp, color in zip(*[[tm_gp, tmr_gp], ['38,112,75', '112,38,75']]):
                    if gp is None:
                        continue
                    gp = tools.transcripts.gene_pred_iterator(gp)
                    for tx in gp:
                        s = annotation_info.ix[tools.nameConversions.strip_alignment_numbers(tx.name)]
                        block_starts, block_sizes, exon_frames = tools.transcripts.create_bed_info_gp(tx)
                        row = [tx.chromosome, tx.start, tx.stop, s.TranscriptName, tx.score, tx.strand, tx.thick_start,
                               tx.thick_stop, color, tx.block_count, block_sizes, block_starts,
                               s.GeneName, tx.cds_start_stat, tx.cds_end_stat, exon_frames,
                               tx.name, s.GeneId, s.TranscriptBiotype, s.GeneBiotype]
                        tools.fileOps.print_row(outf, row)
            tools.procOps.run_proc(['bedSort', tmp, tmp])

            with tools.fileOps.TemporaryFilePath() as out_path:
                cmd = ['bedToBigBed', '-extraIndex=name,name2,geneId,transcriptId',
                       '-type=bed12+8', '-tab', '-as={}'.format(as_file), tmp, chrom_sizes, out_path]
                tools.procOps.run_proc(cmd, stderr='/dev/null')
                tools.fileOps.atomic_install(out_path, track.path)

        with trackdb.open('w') as outf:
            outf.write(bgp_template.format(name='augustus_{}'.format(self.genome), label='AugustusTM(R)',
                                           path=os.path.basename(track.path), visibility='hide'))


class IsoSeqBamTrack(RebuildableTask):
    """Symlinks over IsoSeq bams"""
    genome = luigi.Parameter()
    trackdb_path = luigi.Parameter()
    isoseq_bams = luigi.TupleParameter()

    def output(self):
        r = [luigi.LocalTarget(new_bam) for bam, new_bam in self.isoseq_bams]
        r.extend([luigi.LocalTarget(x.path + '.bai') for x in r])
        return r, luigi.LocalTarget(self.trackdb_path)

    def requires(self):
        return self.clone(CreateDirectoryStructure), self.clone(Consensus)

    def run(self):
        bams, trackdb = self.output()
        with trackdb.open('w') as outf:
            outf.write(bam_composite_template.format(genome=self.genome))
            for bam, new_bam in self.isoseq_bams:
                shutil.copy(bam, new_bam)
                shutil.copy(bam + '.bai', new_bam + '.bai')
                name = os.path.splitext(os.path.basename(bam))[0].split('_', 1)[0]
                outf.write(bam_template.format(bam=os.path.basename(new_bam), name=name, genome=self.genome))


class SpliceTrack(TrackTask):
    """Constructs the splice junction track"""
    def run(self):
        def parse_entry(entry):
            """Converts a GFF entry to BED12"""
            start = int(entry[3]) - 1
            stop = int(entry[4])
            block_starts = '0,{}'.format(stop - start - 2)
            mult = int(tools.misc.parse_gff_attr_line(entry[-1])['mult'])
            return [entry[0], start, stop, 'SpliceJunction', mult, '.', start, stop, '204,124,45',
                    '2', '2,2', block_starts]

        pipeline_args = self.get_pipeline_args()
        track, trackdb = self.output()
        chrom_sizes = GenomeFiles.get_args(pipeline_args, self.genome).sizes
        hints_gff = BuildDb.get_args(pipeline_args, self.genome).hints_path

        entries = []
        for line in open(hints_gff):
            if '\tintron\t' in line and 'src=E' in line and 'mult' in line:
                parsed = parse_entry(line.split('\t'))
                if parsed[4] > 2:
                    entries.append(parsed)

        mults = [x[4] for x in entries]
        tot = sum(mults)
        # calculate junctions per thousand
        jpt = [1.0 * x * 10 ** 4 / tot for x in mults]
        for e, s in zip(*[entries, jpt]):
            e[4] = min(int(round(s)), 1000)

        # load to file
        tmp = luigi.LocalTarget(is_tmp=True)
        with tmp.open('w') as tmp_handle:
            tools.fileOps.print_rows(tmp_handle, entries)

        tools.procOps.run_proc(['bedSort', tmp.path, tmp.path])

        with tools.fileOps.TemporaryFilePath() as out_path:
            cmd = ['bedToBigBed', '-tab', tmp.path, chrom_sizes, out_path]
            tools.procOps.run_proc(cmd, stderr='/dev/null')
            tools.fileOps.atomic_install(out_path, track.path)

        with trackdb.open('w') as outf:
            outf.write(splice_template.format(genome=self.genome, path=os.path.basename(track.path)))


class ExpressionTracks(RebuildableTask):
    """Constructs the maximum and median expression tracks"""
    genome = luigi.Parameter()
    trackdb_path = luigi.Parameter()
    max_track_path = luigi.Parameter()
    median_track_path = luigi.Parameter()

    def output(self):
        return [luigi.LocalTarget(self.max_track_path), luigi.LocalTarget(self.median_track_path)], \
               luigi.LocalTarget(self.trackdb_path)

    def requires(self):
        return self.clone(CreateDirectoryStructure), self.clone(Consensus)

    def run(self):
        pipeline_args = self.get_pipeline_args()
        bams = list(pipeline_args.cfg['BAM'][self.genome])
        (max_track, median_track), trackdb = self.output()
        chrom_sizes = GenomeFiles.get_args(pipeline_args, self.genome).sizes

        with median_track.open('w') as outf:
            cmd = [['wiggletools', 'median'] + bams,
                   ['wigToBigWig', '-clip', '/dev/stdin', chrom_sizes, '/dev/stdout']]
            tools.procOps.run_proc(cmd, stdout=outf, stderr='/dev/null')

        with max_track.open('w') as outf:
            cmd = [['wiggletools', 'max'] + bams,
                   ['wigToBigWig', '-clip', '/dev/stdin', chrom_sizes, '/dev/stdout']]
            tools.procOps.run_proc(cmd, stdout=outf, stderr='/dev/null')

        with trackdb.open('w') as outf:
            outf.write(wiggle_template.format(genome=self.genome, mode='Median',
                                              path=os.path.basename(median_track.path), color='151,189,68'))
            outf.write(wiggle_template.format(genome=self.genome, mode='Maximum',
                                              path=os.path.basename(max_track.path), color='106,68,189'))


###
# assembly hub functions, including generating autoSql files
###


def find_default_pos(chrom_sizes, window_size=200000):
    """
    Returns a window_size window over the beginning of the largest chromosome
    :param chrom_sizes: chrom sizes file
    :param window_size: window size to extend from
    :return: string
    """
    sizes = [x.split() for x in open(chrom_sizes)]
    sorted_sizes = sorted(sizes, key=lambda (chrom, size): -int(size))
    return '{}:{}-{}'.format(sorted_sizes[0][0], 1, window_size)


def construct_org_str(genomes):
    """Constructs the organism string for the hal snakes. format is genome=genome space separated"""
    return ' '.join(['{0}={0}'.format(genome) for genome in genomes])


def construct_consensus_gp_as(has_rna, has_pb):
    """Dynamically generate an autosql file for consensus"""
    consensus_gp_as = '''table bigCat
"bigCat gene models"
    (
    string chrom;       "Reference sequence chromosome or scaffold"
    uint   chromStart;  "Start position in chromosome"
    uint   chromEnd;    "End position in chromosome"
    string name;        "Name"
    uint score;         "Score (0-1000)"
    char[1] strand;     "+ or - for strand"
    uint thickStart;    "Start of where display should be thick (start codon)"
    uint thickEnd;      "End of where display should be thick (stop codon)"
    uint reserved;       "RGB value (use R,G,B string in input file)"
    int blockCount;     "Number of blocks"
    int[blockCount] blockSizes; "Comma separated list of block sizes"
    int[blockCount] chromStarts; "Start positions relative to chromStart"
    string name2;       "Gene name"
    string cdsStartStat; "Status of CDS start annotation"
    string cdsEndStat;   "Status of CDS end annotation"
    int[blockCount] exonFrames; "Exon frame {0,1,2}, or -1 if no frame for exon"
    string txId; "Transcript ID"
    string type;        "Transcript type"
    string geneName;    "Gene ID"
    string geneType;    "Gene type"
    string sourceGene;    "Source gene ID"
    string sourceTranscript;    "Source transcript ID"
    string alignmentId;  "Alignment ID"
    lstring alternativeSourceTranscripts;    "Alternative source transcripts"
    lstring Paralogy;    "Paralogous alignment IDs"
    string frameshift;  "Frameshifted relative to source?"
    lstring exonAnnotationSupport;   "Exon support in reference annotation"
    lstring intronAnnotationSupport;   "Intron support in reference annotation"
    string transcriptClass;    "Transcript class"
    string transcriptModes;    "Transcript mode(s)"
    string validStart;         "Valid start codon"
    string validStop;          "Valid stop codon"
    string properOrf;           "Proper multiple of 3 ORF"
'''
    if has_rna:
        consensus_gp_as += '    lstring intronRnaSupport;   "RNA intron support"\n'
        consensus_gp_as += '    lstring exonRnaSupport;  "RNA exon support"\n'
    if has_pb:
        consensus_gp_as += '    string pbIsoformSupported;   "Is this transcript supported by IsoSeq?"'
    consensus_gp_as += '\n)\n'
    return consensus_gp_as


modified_bgp_as = '''table bigGenePred
"bigGenePred gene models"
    (
    string chrom;       "Reference sequence chromosome or scaffold"
    uint   chromStart;  "Start position in chromosome"
    uint   chromEnd;    "End position in chromosome"
    string name;        "Name"
    uint score;         "Score (0-1000)"
    char[1] strand;     "+ or - for strand"
    uint thickStart;    "Start of where display should be thick (start codon)"
    uint thickEnd;      "End of where display should be thick (stop codon)"
    uint reserved;       "RGB value (use R,G,B string in input file)"
    int blockCount;     "Number of blocks"
    int[blockCount] blockSizes; "Comma separated list of block sizes"
    int[blockCount] chromStarts; "Start positions relative to chromStart"
    string name2;       "Gene name"
    string cdsStartStat; "Status of CDS start annotation (none, unknown, incomplete, or complete)"
    string cdsEndStat;   "Status of CDS end annotation (none, unknown, incomplete, or complete)"
    int[blockCount] exonFrames; "Exon frame {0,1,2}, or -1 if no frame for exon"
    string transcriptId;  "Transcript ID"
    string geneId;    "Gene ID"
    string type;        "Transcript type"
    string geneType;    "Gene type"
    )

'''


denovo_as = '''table denovo
"denovo gene models"
    (
    string chrom;       "Reference sequence chromosome or scaffold"
    uint   chromStart;  "Start position in chromosome"
    uint   chromEnd;    "End position in chromosome"
    string name;        "Name"
    uint score;         "Score (0-1000)"
    char[1] strand;     "+ or - for strand"
    uint thickStart;    "Start of where display should be thick (start codon)"
    uint thickEnd;      "End of where display should be thick (stop codon)"
    uint reserved;       "RGB value (use R,G,B string in input file)"
    int blockCount;     "Number of blocks"
    int[blockCount] blockSizes; "Comma separated list of block sizes"
    int[blockCount] chromStarts; "Start positions relative to chromStart"
    string name2;       "Assigned gene name"
    string cdsStartStat; "Status of CDS start annotation (none, unknown, incomplete, or complete)"
    string cdsEndStat;   "Status of CDS end annotation (none, unknown, incomplete, or complete)"
    int[blockCount] exonFrames; "Exon frame {0,1,2}, or -1 if no frame for exon"
    string geneType;    "Assigned gene type"
    string assignedGeneId; "Assigned source gene ID"
    lstring alternativeGeneIds; "Alternative source gene IDs"
    lstring alternativeGeneNames; "Alternative source gene names"
    lstring exonAnnotationSupport;   "Exon support in reference annotation"
    lstring exonRnaSupport;  "RNA exon support"
    lstring intronAnnotationSupport;   "Intron support in reference annotation"
    lstring intronRnaSupport;   "RNA intron support"
    )
'''


bigpsl = '''table bigPsl
"bigPsl pairwise alignment"
    (
    string chrom;       "Reference sequence chromosome or scaffold"
    uint   chromStart;  "Start position in chromosome"
    uint   chromEnd;    "End position in chromosome"
    string name;        "Name"
    uint score;         "Score (0-1000)"
    char[1] strand;     "+ or - indicates whether the query aligns to the + or - strand on the reference"
    uint thickStart;    "Start of where display should be thick (start codon)"
    uint thickEnd;      "End of where display should be thick (stop codon)"
    uint reserved;       "RGB value (use R,G,B string in input file)"
    int blockCount;     "Number of blocks"
    int[blockCount] blockSizes; "Comma separated list of block sizes"
    int[blockCount] chromStarts; "Start positions relative to chromStart"
    uint    oChromStart;"Start position in other chromosome"
    uint    oChromEnd;  "End position in other chromosome"
    char[1] oStrand;    "+ or -, - means that psl was reversed into BED-compatible coordinates"
    uint    oChromSize; "Size of other chromosome."
    int[blockCount] oChromStarts; "Start positions relative to oChromStart or from oChromStart+oChromSize depending on strand"
    lstring  oSequence;  "Sequence on other chrom (or edit list, or empty)"
    string   oCDS;       "CDS in NCBI format"
    uint    chromSize;"Size of target chromosome"
    uint match;        "Number of bases matched."
    uint misMatch; " Number of bases that don't match "
    uint repMatch; " Number of bases that match but are part of repeats "
    uint nCount;   " Number of 'N' bases "
    uint seqType;    "0=empty, 1=nucleotide, 2=amino_acid"
    )

'''


###
# Templates for trackDb entries
###


hub_str = '''hub {hal}
shortLabel {hal}
longLabel {hal}
genomesFile genomes.txt
email {email}

'''

genome_str = '''genome {genome}
twoBitPath {genome}/{genome}.2bit
trackDb {genome}/trackDb.txt
organism {genome}
description {genome}
scientificName {genome}
defaultPos {default_pos}
groups groups.txt

'''


groups_str = '''name cat_tracks
label Comparative Annotation Toolkit
priority 1
defaultIsClosed 0

name snake
label Alignment Snakes
priority 2
defaultIsClosed 0

name expression
label Expression
priority 3
defaultIsClosed 0

'''


snake_composite = '''track hubCentral
compositeTrack on
shortLabel Cactus
longLabel Cactus Alignment Tracks
group cat_tracks
subGroup1 view Track_Type Snake=Alignments
subGroup2 orgs Organisms {org_str}
dragAndDrop subTracks
dimensions dimensionX=view dimensionY=orgs
noInherit on
priority 0
centerLabelsDense on
visibility full
type bigBed 3

    track hubCentralAlignments
    shortLabel Alignments
    view Alignments
    visibility full
    subTrack hubCentral

'''

snake_template = '''        track snake{genome}
        longLabel {genome}
        shortLabel {genome}
        otherSpecies {genome}
        visibility {visibility}
        parent hubCentralAlignments off
        priority 3
        bigDataUrl {hal_path}
        type halSnake
        group snake
        subGroups view=Snake orgs={genome}

'''


consensus_template = '''track consensus_{genome}
shortLabel CAT Annotation
longLabel CAT Annotation
description CAT Annotation
type bigGenePred
group cat_tracks
itemRgb on
priority 1
visibility pack
searchIndex name,name2,txId,geneName,sourceGene,sourceTranscript,alignmentId
bigDataUrl {path}
labelFields name,name2,txId,geneName,sourceGene,sourceTranscript,alignmentId
defaultLabelFields name
labelSeperator " "

'''


bgp_template = '''track {name}
shortLabel {label}
longLabel {label}
description {label}
type bigGenePred
group cat_tracks
itemRgb on
priority 3
visibility {visibility}
searchIndex name,name2,geneId,transcriptId
bigDataUrl {path}
labelFields name,name2,geneId,transcriptId
defaultLabelFields name
labelSeperator " "

'''


bigpsl_template = '''track {name}
shortLabel {short_label}
longLabel {long_label}
bigDataUrl {path}
type bigPsl
group cat_tracks
itemRgb on
priority 2
visibility {visibility}
baseColorUseSequence lfExtra
baseColorDefault genomicCodons
baseColorUseCds given
indelDoubleInsert on
indelQueryInsert on
showDiffBasesAllScales .
showDiffBasesMaxZoom 10000.0
#showCdsAllScales .
#showCdsMaxZoom 10000.0
searchIndex name

'''


denovo_template = '''track {name}
shortLabel {short_label}
longLabel {long_label}
description {description}
bigDataUrl {path}
type bigGenePred
group cat_tracks
priority 4
itemRgb on
searchIndex assignedGeneId,name,name2
labelFields assignedGeneId,name,name2
defaultLabelFields name
labelSeperator " "


'''


bam_composite_template = '''track bams_{genome}
group expression
compositeTrack on
shortLabel IsoSeq BAMs
longLabel IsoSeq BAMs
dragAndDrop subTracks
visibility hide
type bam
indelDoubleInsert on
indelQueryInsert on
showNames off
bamColorMode gray
bamGrayMode aliQual
pairEndsByName on

'''

bam_template = '''    track {bam}_{genome}
    parent bams_{genome}
    bigDataUrl {bam}
    shortLabel {name}
    longLabel {name}
    type bam
    priority 10

'''


wiggle_template = '''track {mode}_{genome}
shortLabel {mode} expression
longLabel {mode} expression
type bigWig
group expression
bigDataUrl {path}
color {color}
visibility hide
priority 11
spectrum on

'''


splice_template = '''track splices_{genome}
type bigBed 12
group expression
shortLabel RNA-seq splices
longLabel RNA-seq Splice Junctions
bigDataUrl {path}
visibility hide
color 45,125,204
priority 12
spectrum on
minGrayLevel 4

'''


error_template = '''track error_{genome}
type bigBed 6
group cat_tracks
shortLabel Consensus indels
longLabel Consensus indels
bigDataUrl {path}
visibility hide
priority 5

'''<|MERGE_RESOLUTION|>--- conflicted
+++ resolved
@@ -199,14 +199,11 @@
 
         # flags for figuring out which genomes we are going to annotate
         args.set('annotate_ancestors', self.annotate_ancestors, True)
-<<<<<<< HEAD
-=======
 
         # halStats is run below, before any validate() methods are called.
         if not tools.misc.is_exec('halStats'):
             raise ToolMissingException('halStats from the HAL tools package not in global path')
 
->>>>>>> ccf7146c
         args.set('hal_genomes', tools.hal.extract_genomes(args.hal, self.annotate_ancestors), True)
         target_genomes = tools.hal.extract_genomes(args.hal, self.annotate_ancestors, self.target_genomes)
         target_genomes = tuple(x for x in target_genomes if x != self.ref_genome)
@@ -520,7 +517,6 @@
     """
     pipeline_args = task.get_pipeline_args()
     stats_db = pipeline_args.stats_db
-<<<<<<< HEAD
     if task.zone is not None:
         cmd = ['toil', 'stats', '--raw', task.job_store]
         try:
@@ -529,9 +525,6 @@
             pass
     else: 
         cmd = ['toil', 'stats', '--raw', os.path.abspath(task.job_store)]
-=======
-    cmd = ['toil', 'stats', '--raw', os.path.abspath(task.job_store)]
->>>>>>> ccf7146c
     raw = tools.procOps.call_proc(cmd)
     parsed = raw[raw.index('{'):raw.rfind('}') + 1]
     stats = json.loads(parsed)
