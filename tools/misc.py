--- conflicted
+++ resolved
@@ -67,10 +67,6 @@
     if running_in_container():
         # We assume containerized versions don't need to check if the
         # tools are installed--they definitely are, and calling docker
-<<<<<<< HEAD
-        # just to run "which" can be surprisingly expensive.
-        return True
-=======
         # just to run "which" can be surprisingly expensive. But we do
         # check for the presence of Docker, since that should take
         # only a few ms.
@@ -80,7 +76,6 @@
             pl.wait()
         except ProcException:
             raise ToolMissingException("Docker not found. Either install Docker, or install CAT's dependencies and use --binary-mode local.")
->>>>>>> ccf7146c
     cmd = ['which', program]
     try:
         return procOps.call_proc_lines(cmd)[0].endswith(program)
